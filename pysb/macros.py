"""
A collection of generally useful modeling macros.

These macros are written to be as generic and reusable as possible, serving as a
collection of best practices and implementation ideas. They conform to the
following general guidelines:

* All components created by the macro are implicitly added to the current model
  and explicitly returned in a ComponentSet.

* Parameters may be passed as Parameter objects, or as plain numbers for which
  Parameter objects will be automatically created using an appropriate naming
  convention.

* Arguments which accept a MonomerPattern should also accept Monomers, which are
  to be interpreted as MonomerPatterns on that Monomer with an empty condition
  list. This is typically implemented by having the macro apply the "call"
  (parentheses) operator to the argument with an empty argument list and using
  the resulting value instead of the original argument when creating Rules, e.g.
  ``arg = arg()``. Calling a Monomer will return a MonomerPattern, and calling a
  MonomerPattern will return a copy of itself, so calling either is guaranteed
  to return a MonomerPattern.

The _macro_rule helper function contains much of the logic needed to follow
these guidelines. Every macro in this module either uses _macro_rule directly or
calls another macro which does.

Another useful function is _verify_sites which will raise an exception if a
Monomer or MonomerPattern does not possess every one of a given list of sites.
This can be used to trigger such errors up front rather than letting an
exception occur at the point where the macro tries to use the invalid site in a
pattern, which can be harder for the caller to debug.
"""


import inspect
from pysb import *
import pysb.core
from pysb.core import ComponentSet, as_reaction_pattern, as_complex_pattern, MonomerPattern, ComplexPattern
import numbers
import functools
import itertools

__all__ = ['equilibrate',
           'bind', 'bind_table',
           'catalyze', 'catalyze_state',
           'catalyze_one_step', 'catalyze_one_step_reversible',
           'synthesize', 'degrade', 'synthesize_degrade_table',
           'assemble_pore_sequential', 'pore_transport', 'pore_bind', 'assemble_chain_sequential_base',
           'bind_complex', 'bind_table_complex']

# Suppress ModelExistsWarnings in our doctests.
_pysb_doctest_suppress_modelexistswarning = True

# Internal helper functions
# =========================

def _complex_pattern_label(cp):
    """Return a string label for a ComplexPattern."""
    mp_labels = [_monomer_pattern_label(mp) for mp in cp.monomer_patterns]
    return ''.join(mp_labels)

def _monomer_pattern_label(mp):
    """Return a string label for a MonomerPattern."""
    site_values = [str(x) for x in mp.site_conditions.values()
                            if x is not None
                            and not isinstance(x, list)
                            and not isinstance(x, tuple)
                            and not isinstance(x, numbers.Real)]
    return mp.monomer.name + ''.join(site_values)

def _rule_name_generic(rule_expression):
    """Return a generic string label for a RuleExpression."""
    # Get ReactionPatterns
    react_p = rule_expression.reactant_pattern
    prod_p = rule_expression.product_pattern
    # Build the label components
    lhs_label = [_complex_pattern_label(cp) for cp in react_p.complex_patterns]
    lhs_label = '_'.join(lhs_label)
    rhs_label = [_complex_pattern_label(cp) for cp in prod_p.complex_patterns]
    rhs_label = '_'.join(rhs_label)
    return '%s_to_%s' % (lhs_label, rhs_label)

def _macro_rule(rule_prefix, rule_expression, klist, ksuffixes,
                name_func=_rule_name_generic):
    """
    A helper function for writing macros that generates a single rule.

    Parameters
    ----------
    rule_prefix : string
        The prefix that is prepended to the (automatically generated) name for
        the rule.
    rule_expression : RuleExpression
        An expression specifying the form of the rule; gets passed directly
        to the Rule constructor.
    klist : list of Parameters or list of numbers
        If the rule is unidirectional, the list must contain one element
        (either a Parameter or number); if the rule is reversible, it must
        contain two elements. If the rule is reversible, the first element
        in the list is taken to be the forward rate, and the second element
        is taken as the reverse rate. 
    ksuffixes : list of strings
        If klist contains numbers rather than Parameters, the strings in
        ksuffixes are used to automatically generate the necessary Parameter
        objects. The suffixes are appended to the rule name to generate the
        associated parameter name. ksuffixes must contain one element if the
        rule is unidirectional, two if it is reversible.
    name_func : function, optional
        A function which takes a RuleExpression and returns a string label for
        it, to be called as part of the automatic rule name generation. If not
        provided, a built-in default naming function will be used.

    Returns
    -------
    components : ComponentSet
        The generated components. Contains the generated Rule and up to two
        generated Parameter objects (if klist was given as numbers).

    Notes
    -----
    The default naming scheme (if `name_func` is not passed) follows the form::

        '%s_%s_to_%s' % (rule_prefix, lhs_label, rhs_label)

    where lhs_label and rhs_label are each concatenations of the Monomer names
    and specified sites in the ComplexPatterns on each side of the
    RuleExpression. The actual implementation is in the function
    _rule_name_generic, which in turn calls _complex_pattern_label and
    _monomer_pattern_label. For some specialized reactions it may be helpful to
    devise a custom naming scheme rather than rely on this default.

    Examples
    --------
    Using distinct Monomers for substrate and product::

        >>> from pysb import *
        >>> from pysb.macros import _macro_rule
        >>> 
        >>> Model() # doctest:+ELLIPSIS
<<<<<<< HEAD
        <Model '_interactive_' (monomers: 0, rules: 0, parameters: 0, compartments: 0) at ...>
=======
        <Model '<interactive>' (monomers: 0, rules: 0, parameters: 0, expressions: 0, compartments: 0) at ...>
>>>>>>> 08aeae9b
        >>> Monomer('A', ['s'])
        Monomer('A', ['s'])
        >>> Monomer('B', ['s'])
        Monomer('B', ['s'])
        >>> 
        >>> _macro_rule('bind', A(s=None) + B(s=None) <> A(s=1) % B(s=1),
        ... [1e6, 1e-1], ['kf', 'kr']) # doctest:+NORMALIZE_WHITESPACE
        ComponentSet([
         Rule('bind_A_B_to_AB', A(s=None) + B(s=None) <> A(s=1) % B(s=1),
             bind_A_B_to_AB_kf, bind_A_B_to_AB_kr),
         Parameter('bind_A_B_to_AB_kf', 1000000.0),
         Parameter('bind_A_B_to_AB_kr', 0.1),
         ])

    """

    r_name = '%s_%s' % (rule_prefix, name_func(rule_expression))

    # If rule is unidirectional, make sure we only have one parameter
    if (not rule_expression.is_reversible):
        if len(klist) != 1 or len(ksuffixes) != 1:
            raise ValueError("A unidirectional rule must have one parameter.")
    # If rule is bidirectional, make sure we have two parameters
    else:
        if len(klist) != 2 or len(ksuffixes) != 2:
            raise ValueError("A bidirectional rule must have two parameters.")

    if all(isinstance(x, Parameter) for x in klist):
        k1 = klist[0]
        if rule_expression.is_reversible:
            k2 = klist[1]
        params_created = ComponentSet()
    # if klist is numbers, generate the Parameters
    elif all(isinstance(x, numbers.Real) for x in klist):
        k1 = Parameter('%s_%s' % (r_name, ksuffixes[0]), klist[0])
        params_created = ComponentSet([k1]) 
        if rule_expression.is_reversible:
            k2 = Parameter('%s_%s' % (r_name, ksuffixes[1]),
                           klist[1])
            params_created.add(k2)
    else:
        raise ValueError("klist must contain Parameter objects or numbers.")

    if rule_expression.is_reversible:
        r = Rule(r_name, rule_expression, k1, k2)
    else:
        r = Rule(r_name, rule_expression, k1)

    # Build a set of components that were created
    return ComponentSet([r]) | params_created

def _verify_sites(m, *site_list):
    """
    Checks that the monomer m contains all of the sites in site_list.

    Parameters
    ----------
    m : Monomer or MonomerPattern
        The monomer to check.
    site1, site2, ... : string
        One or more site names to check on m

    Returns
    -------
    True if m contains all sites; raises a ValueError otherwise.

    Raises
    ------
    ValueError
        If any of the sites are not found.

    """

    for site in site_list:
        if site not in m().monomer.sites:
            raise ValueError("Monomer '%s' must contain the site '%s'" %
                            (m().monomer.name, site))
    return True

def _verify_sites_complex(c, *site_list):
    allsitesdict = {}
    for mon in c.monomer_patterns:
        allsitesdict[mon] = mon.monomer.sites
    for site in site_list:
        specsitesdict = {}
        for monomer, li in allsitesdict.iteritems():
            for s in li:
                if site in li:
                    specsitesdict[monomer] = site
        if len(specsitesdict) == 0:
            raise ValueError("Site '%s' not found in complex '%s'" % (site, c))
    return specsitesdict

# Unimolecular patterns
# =====================

def equilibrate(s1, s2, klist):
    """
    Generate the unimolecular reversible equilibrium reaction S1 <-> S2.

    Parameters
    ----------
    s1, s2 : Monomer or MonomerPattern
        S1 and S2 in the above reaction.
    klist : list of 2 Parameters or list of 2 numbers
        Forward (S1 -> S2) and reverse rate constants (in that order). If
        Parameters are passed, they will be used directly in the generated
        Rules. If numbers are passed, Parameters will be created with
        automatically generated names based on the names and states of S1 and S2
        and these parameters will be included at the end of the returned
        component list.

    Returns
    -------
    components : ComponentSet
        The generated components. Contains one reversible Rule and optionally
        two Parameters if klist was given as plain numbers.

    Examples
    --------
    Simple two-state equilibrium between A and B::

        Model()
        Monomer('A')
        Monomer('B')
        equilibrate(A(), B(), [1, 1])
    
    Execution::

        >>> Model() # doctest:+ELLIPSIS
<<<<<<< HEAD
        <Model '_interactive_' (monomers: 0, rules: 0, parameters: 0, compartments: 0) at ...>
=======
        <Model '<interactive>' (monomers: 0, rules: 0, parameters: 0, expressions: 0, compartments: 0) at ...>
>>>>>>> 08aeae9b
        >>> Monomer('A')
        Monomer('A')
        >>> Monomer('B')
        Monomer('B')
        >>> equilibrate(A(), B(), [1, 1]) # doctest:+NORMALIZE_WHITESPACE
        ComponentSet([
         Rule('equilibrate_A_to_B', A() <> B(), equilibrate_A_to_B_kf, equilibrate_A_to_B_kr),
         Parameter('equilibrate_A_to_B_kf', 1.0),
         Parameter('equilibrate_A_to_B_kr', 1.0),
         ])

    """
    
    # turn any Monomers into MonomerPatterns
    return _macro_rule('equilibrate', s1 <> s2, klist, ['kf', 'kr'])

# Binding
# =======

def bind(s1, site1, s2, site2, klist):
    """
    Generate the reversible binding reaction S1 + S2 <> S1:S2.

    Parameters
    ----------
    s1, s2 : Monomer or MonomerPattern
        Monomers participating in the binding reaction.
    site1, site2 : string 
        The names of the sites on s1 and s2 used for binding.
    klist : list of 2 Parameters or list of 2 numbers
        Forward and reverse rate constants (in that order). If Parameters are
        passed, they will be used directly in the generated Rules. If numbers
        are passed, Parameters will be created with automatically generated
        names based on the names and states of S1 and S2 and these parameters
        will be included at the end of the returned component list.

    Returns
    -------
    components : ComponentSet
        The generated components. Contains the bidirectional binding Rule
        and optionally two Parameters if klist was given as numbers.

    Examples
    --------
    Binding between A and B::

        Model()
        Monomer('A', ['x'])
        Monomer('B', ['y'])
        bind(A, 'x', B, 'y', [1e-4, 1e-1])

    Execution::

        >>> Model() # doctest:+ELLIPSIS
<<<<<<< HEAD
        <Model '_interactive_' (monomers: 0, rules: 0, parameters: 0, compartments: 0) at ...>
=======
        <Model '<interactive>' (monomers: 0, rules: 0, parameters: 0, expressions: 0, compartments: 0) at ...>
>>>>>>> 08aeae9b
        >>> Monomer('A', ['x'])
        Monomer('A', ['x'])
        >>> Monomer('B', ['y'])
        Monomer('B', ['y'])
        >>> bind(A, 'x', B, 'y', [1e-4, 1e-1]) # doctest:+NORMALIZE_WHITESPACE
        ComponentSet([
         Rule('bind_A_B', A(x=None) + B(y=None) <> A(x=1) % B(y=1), bind_A_B_kf, bind_A_B_kr),
         Parameter('bind_A_B_kf', 0.0001),
         Parameter('bind_A_B_kr', 0.1),
         ])

    """

    _verify_sites(s1, site1)
    _verify_sites(s2, site2)

    return _macro_rule('bind',
                       s1({site1: None}) + s2({site2: None}) <>
                       s1({site1: 1}) % s2({site2: 1}),
                       klist, ['kf', 'kr'], name_func=bind_name_func)

def bind_name_func(rule_expression):
    # Get ComplexPatterns
    react_cps = rule_expression.reactant_pattern.complex_patterns
    # Build the label components
    return '_'.join(_complex_pattern_label(cp) for cp in react_cps)

def bind_complex(s1, site1, s2, site2, klist, m1=None, m2=None):
    """
    Generate the reversible binding reaction S1 + S2 <> S1:S2, with optional complexes attached to either
    S1 (C1:S1 + S2 <> C1:S1:S2), S2 (S1 + C2:S2 <> C2:S2:S1), or both (C1:S1 + C2:S2 <> C1:S1:S2:C2).

    Parameters
    ----------
    s1, s2 : Monomer, MonomerPattern, or ComplexPattern
        Monomers or complexes participating in the binding reaction.
    site1, site2 : string 
        The names of the sites on s1 and s2 used for binding.
    klist : list of 2 Parameters or list of 2 numbers
        Forward and reverse rate constants (in that order). If Parameters are
        passed, they will be used directly in the generated Rules. If numbers
        are passed, Parameters will be created with automatically generated
        names based on the names and states of S1 and S2 and these parameters
        will be included at the end of the returned component list.
    m1, m2 : Monomer or MonomerPattern
        If either binding site is present in multiple monomers
        within a complex, the specific monomer desired for binding must be specified.

    Returns
    -------
    components : ComponentSet
        The generated components. Contains the bidirectional binding Rule
        and optionally two Parameters if klist was given as numbers.

    Examples
    --------
    Binding between A:B and C:D::

        Model()
        Monomer('A', ['a', 'b'])
        Monomer('B', ['c', 'd'])
        Monomer('C', ['e', 'f'])
        Monomer('D', ['g', 'h'])
        bind_complex(A(a=1) % B(c=1), 'b', C(e=2) % D(g=2), 'h', [1e-4, 1e-1])

    Execution::

        >>> Model() # doctest:+ELLIPSIS
        <Model '_interactive_' (monomers: 0, rules: 0, parameters: 0, compartments: 0) at ...>
        >>> Monomer('A', ['a', 'b'])
        Monomer('A', ['a', 'b'])
        >>> Monomer('B', ['c', 'd'])
        Monomer('B', ['c', 'd'])
        >>> Monomer('C', ['e', 'f'])
        Monomer('C', ['e', 'f'])
        >>> Monomer('D', ['g', 'h'])
        Monomer('D', ['g', 'h'])
        >>> bind(A, 'a', B, 'c', [1e4, 1e-1])
        ComponentSet([
         Rule('bind_A_B', A(a=None) + B(c=None) <> A(a=1) % B(c=1), bind_A_B_kf, bind_A_B_kr),
         Parameter('bind_A_B_kf', 10000.0),
         Parameter('bind_A_B_kr', 0.1),
         ])
        >>> bind(C, 'e', D, 'g', [1e4, 1e-1])
        ComponentSet([
         Rule('bind_C_D', C(e=None) + D(g=None) <> C(e=1) % D(g=1), bind_C_D_kf, bind_C_D_kr),
         Parameter('bind_C_D_kf', 10000.0),
         Parameter('bind_C_D_kr', 0.1),
         ])
        >>> bind_complex(A(a=1) % B(c=1), 'b', C(e=2) % D(g=2), 'h', [1e-4, 1e-1])
        ComponentSet([
         Rule('bind_AB_DC', A(a=1, b=None) % B(c=1) + D(g=3, h=None) % C(e=3) <> A(a=1, b=50) % B(c=1) % D(g=3, h=50) % C(e=3), bind_AB_DC_kf, bind_AB_DC_kr),
         Parameter('bind_AB_DC_kf', 0.0001),
         Parameter('bind_AB_DC_kr', 0.1),
         ])
        
    """
    if isinstance(m1, Monomer):
        m1 = m1()
    if isinstance(m2, Monomer):
        m2 = m2()
    #Define some functions for checking complex sites, building complexes up from monomers, and creating rules.    
    def comp_mono_func(s1, site1, s2, site2, m1):
        _verify_sites(s2, site2)
        _verify_sites_complex(s1, site1)
        #Retrieve a dictionary specifiying the MonomerPattern within the complex that contains the given binding site.
        specsitesdict = _verify_sites_complex(s1, site1)
        
        def check_sites_comp_build(s1, site1, m1, specsitesdict):
            #Return error if binding site exists on multiple monomers and a monomer for binding (m1) hasn't been specified.
            if len(specsitesdict) > 1 and m1==None:
                raise ValueError("Binding site '%s' present in more than one monomer in complex '%s'.  Specify variable m1, the monomer used for binding within the complex." % (site1, s1))
            if not s1.is_concrete:
                raise ValueError("Complex '%s' must be concrete." % (s1))
            #If the given binding site is only present in one monomer in the complex:
            if m1==None:
                #Build up ComplexPattern for use in rule (with state of given binding site specified).
                s1complexpatub = specsitesdict.keys()[0]({site1:None})
                s1complexpatb = specsitesdict.keys()[0]({site1:50})
                for monomer in s1.monomer_patterns:
                    if monomer not in specsitesdict.keys():
                        s1complexpatub %= monomer
                        s1complexpatb %= monomer
            
            #If the binding site is present on more than one monomer in the complex, the monomer must be specified by the user.  Use specified m1 to build ComplexPattern.
            else:
                #Make sure binding states of MonomerPattern m1 match those of the monomer within the ComplexPattern s1 (ComplexPattern monomer takes precedence if not).
                for mon in s1.monomer_patterns:
                    if mon.monomer.name == m1.monomer.name:
                        s1complexpatub = mon({site1:None})
                        s1complexpatb = mon({site1:50})
                #Build up ComplexPattern for use in rule (with state of given binding site on m1 specified).
                for mon in s1.monomer_patterns:
                    if mon.monomer.name != m1.monomer.name:
                        s1complexpatub %= mon
                        s1complexpatb %= mon
        #Create rule.
        def create_rule(s1ub, s1b, s2ub, s2b):
            return _macro_rule('bind',
                                s1ub + s2ub <>
                                s1b % s2b,
                                klist, ['kf', 'kr'], name_func=bind_name_func)
        
        s1complexpatub = check_sites_comp_build(s1, site1, m1, specsitesdict)
        s1complexpatb = check_sites_comp_build(s1, site1, m1, specsitesdict)
        return create_rule(s1complexpatub, s1complexpatb, s2({site2:None}), s2({site2: 50})) 
        
    #If no complexes given, revert to normal bind macro.
    if (isinstance(s1, MonomerPattern) or isinstance(s1, Monomer)) and (isinstance(s2, MonomerPattern) or isinstance(s2, Monomer)):
        _verify_sites(s1, site1)
        _verify_sites(s2, site2)
        return bind(s1, site1, s2, site2, klist)

    #Create rules if only one complex or the other is present.
    elif isinstance(s1, ComplexPattern) and (isinstance(s2, MonomerPattern) or isinstance(s2, Monomer)):
        return comp_mono_func(s1, site1, s2, site2, m1)
    elif (isinstance(s1, MonomerPattern) or isinstance(s1, Monomer)) and isinstance(s2, ComplexPattern):
        return comp_mono_func(s2, site2, s1, site1, m2)
        # _verify_sites(s1, site1)
        # _verify_sites_complex(s2, site2)
        # #Retrieve a dictionary specifiying the MonomerPattern within the complex that contains the given binding site.
        # specsitesdict = _verify_sites_complex(s2, site2)
        # #Return error if binding site exists on multiple monomers and a monomer for binding (m1) hasn't been specified.
        # if len(specsitesdict) > 1 and m2==None:
        #     raise ValueError("Binding site '%s' present in more than one monomer in complex '%s'.  Specify variable m2, the monomer used for binding within the complex." % (site2, s2))
        # if not s2.is_concrete:
        #     raise ValueError("Complex '%s' must be concrete." % (s2))
        # #If the given binding site is only present in one monomer in the complex:
        # if m2==None:
        #   #Build up ComplexPattern for use in rule (with state of given binding site specified).
        #     s2complexpatub = specsitesdict.keys()[0]({site2:None})
        #     s2complexpatb = specsitesdict.keys()[0]({site2:50})
        #     for monomer in s2.monomer_patterns:
        #         if monomer not in specsitesdict.keys():
        #             s2complexpatub %= monomer
        #             s2complexpatb %= monomer
        # #If the binding site is present on more than one monomer in the complex, the monomer must be specified by the user.  Use specified m2 to build ComplexPattern.
        # else:
        #     #Make sure binding states of MonomerPattern m2 match those of the monomer within the ComplexPattern s2 (ComplexPattern monomer takes precedence if not).
        #     for mon in s2.monomer_patterns:
        #         if mon.monomer.name == m2.monomer.name:
        #             s2complexpatub = mon({site2:None})
        #             s2complexpatb = mon({site2:50})
        #     #Build up ComplexPattern for use in rule (with state of given binding site on m2 specified).
        #     for mon in s2.monomer_patterns:
        #         if mon.monomer.name != m2.monomer.name:
        #             s2complexpatub %= mon
        #             s2complexpatb %= mon
          
        # #Create rule.
        # return _macro_rule('bind',
        #                     s2complexpatub + s1({site1: None}) <>
        #                     s2complexpatb % s1({site1: 50}),
        #                     klist, ['kf', 'kr'], name_func=bind_name_func)

    #Create a rule if both complexes are present.
    else:
        _verify_sites_complex(s1, site1)
        _verify_sites_complex(s2, site2)
        #Retrieve a dictionary specifiying the MonomerPattern within the complex that contains the given binding site.
        specsitesdicts = _verify_sites_complex(s1, site1)
        specsitesdict1 = specsitesdicts
        specsitesdicts = _verify_sites_complex(s2, site2)
        specsitesdict2 = specsitesdicts
        #Return error if binding site exists on multiple monomers and a monomer for binding (m1/m2) hasn't been specified.
        if len(specsitesdict1) > 1 and m1==None:
            raise ValueError("Binding site '%s' present in more than one monomer in complex '%s'.  Specify variable m1, the monomer used for binding within the complex." % (site1, s1))
        if len(specsitesdict2) > 1 and m2==None:
            raise ValueError("Binding site '%s' present in more than one monomer in complex '%s'.  Specify variable m2, the monomer used for binding within the complex." % (site2, s2))
        if not s1.is_concrete:
            raise ValueError("Complex '%s' must be concrete." % (s1))
        if not s2.is_concrete:
            raise ValueError("Complex '%s' must be concrete." % (s2))
        #To avoid creating rules with multiple bonds to the same site when combining the two complexes, check for the maximum bond integer in s1 and add to all s2 bond integers.
        maxint = 0
        for monomer in s1.monomer_patterns:
            for stateint in monomer.site_conditions.itervalues():
                if isinstance(stateint, int):
                    if stateint > maxint:
                        maxint = stateint
        for monomer in s2.monomer_patterns:
            for site, stateint in monomer.site_conditions.items():
                if isinstance(stateint, int):
                    monomer.site_conditions[site] += maxint
        #If the given binding site is only present in one monomer in the complex:
        if m1==None:
          #Build up ComplexPattern for use in rule (with state of given binding site specified).
            s1complexpatub = specsitesdict1.keys()[0]({site1:None})
            s1complexpatb = specsitesdict1.keys()[0]({site1:50})
            for monomer in s1.monomer_patterns:
                if monomer not in specsitesdict1.keys():
                    s1complexpatub %= monomer
                    s1complexpatb %= monomer
        else:
            #Make sure binding states of MonomerPattern m1 match those of the monomer within the ComplexPattern s1 (ComplexPattern monomer takes precedence if not).
            for mon in s1.monomer_patterns:
                if mon.monomer.name == m1.monomer.name:
                    s1complexpatub = mon({site1:None})
                    s1complexpatb = mon({site1:50})
            #Build up ComplexPattern for use in rule (with state of given binding site on m1 specified).
            for mon in s1.monomer_patterns:
                if mon.monomer.name != m1.monomer.name:
                    s1complexpatub %= mon
                    s1complexpatb %= mon
        if m2==None:
          #Build up ComplexPattern for use in rule (with state of given binding site specified).
            s2complexpatub = specsitesdict2.keys()[0]({site2:None})
            s2complexpatb = specsitesdict2.keys()[0]({site2:50})
            for monomer in s2.monomer_patterns:
                if monomer not in specsitesdict2.keys():
                    s2complexpatub %= monomer
                    s2complexpatb %= monomer
        #If the binding site is present on more than one monomer in the complex, the monomer must be specified by the user.  Use specified m2 to build ComplexPattern.
        else:
            #Make sure binding states of MonomerPattern m2 match those of the monomer within the ComplexPattern s2 (ComplexPattern monomer takes precedence if not).
            for mon in s2.monomer_patterns:
                if mon.monomer.name == m2.monomer.name:
                    s2complexpatub = mon({site2:None})
                    s2complexpatb = mon({site2:50})
            #Build up ComplexPattern for use in rule (with state of given binding site on m2 specified).
            for mon in s2.monomer_patterns:
                if mon.monomer.name != m2.monomer.name:
                    s2complexpatub %= mon
                    s2complexpatb %= mon
        return _macro_rule('bind',
                           s1complexpatub + s2complexpatub <>
                           s1complexpatb % s2complexpatb,
                           klist, ['kf', 'kr'], name_func=bind_name_func)

def bind_table(bindtable, row_site, col_site, kf=None):
    """
    Generate a table of reversible binding reactions.

    Given two lists of species R and C, calls the `bind` macro on each pairwise
    combination (R[i], C[j]). The species lists and the parameter values are
    passed as a list of lists (i.e. a table) with elements of R passed as the
    "row headers", elements of C as the "column headers", and forward / reverse
    rate pairs (in that order) as tuples in the "cells". For example with two
    elements in each of R and C, the table would appear as follows (note that
    the first row has one fewer element than the subsequent rows)::

        [[              C1,           C2],
         [R1, (1e-4, 1e-1), (2e-4, 2e-1)],
         [R2, (3e-4, 3e-1), (4e-4, 4e-1)]]

    Each parameter tuple may contain Parameters or numbers. If Parameters are
    passed, they will be used directly in the generated Rules. If numbers are
    passed, Parameters will be created with automatically generated names based
    on the names and states of the relevant species and these parameters will be
    included at the end of the returned component list. To omit any individual
    reaction, pass None in place of the corresponding parameter tuple.

    Alternately, single kd values (dissociation constant, kr/kf) may be
    specified instead of (kf, kr) tuples. If kds are used, a single shared kf
    Parameter or number must be passed as an extra `kf` argument. kr values for
    each binding reaction will be calculated as kd*kf. It is important to
    remember that the forward rate constant is a single parameter shared across
    the entire bind table, as this may have implications for parameter fitting.

    Parameters
    ----------
    bindtable : list of lists
        Table of reactants and rates, as described above.
    row_site, col_site : string 
        The names of the sites on the elements of R and C, respectively, used
        for binding.
    kf : Parameter or number, optional
        If the "cells" in bindtable are given as single kd values, this is the
        shared kf used to calculate the kr values.

    Returns
    -------
    components : ComponentSet
        The generated components. Contains the bidirectional binding Rules and
        optionally the Parameters for any parameters given as numbers.

    Examples
    --------
    Binding table for two species types (R and C), each with two members::

        Model()
        Monomer('R1', ['x'])
        Monomer('R2', ['x'])
        Monomer('C1', ['y'])
        Monomer('C2', ['y'])
        bind_table([[               C1,           C2],
                    [R1,  (1e-4, 1e-1),  (2e-4, 2e-1)],
                    [R2,  (3e-4, 3e-1),         None]],
                   'x', 'y')

    Execution:: 

        >>> Model() # doctest:+ELLIPSIS
<<<<<<< HEAD
        <Model '_interactive_' (monomers: 0, rules: 0, parameters: 0, compartments: 0) at ...>
=======
        <Model '<interactive>' (monomers: 0, rules: 0, parameters: 0, expressions: 0, compartments: 0) at ...>
>>>>>>> 08aeae9b
        >>> Monomer('R1', ['x'])
        Monomer('R1', ['x'])
        >>> Monomer('R2', ['x'])
        Monomer('R2', ['x'])
        >>> Monomer('C1', ['y'])
        Monomer('C1', ['y'])
        >>> Monomer('C2', ['y'])
        Monomer('C2', ['y'])
        >>> bind_table([[               C1,           C2],
        ...             [R1,  (1e-4, 1e-1),  (2e-4, 2e-1)],
        ...             [R2,  (3e-4, 3e-1),         None]],
        ...            'x', 'y') # doctest:+NORMALIZE_WHITESPACE
        ComponentSet([
         Rule('bind_R1_C1', R1(x=None) + C1(y=None) <> R1(x=1) % C1(y=1),
             bind_R1_C1_kf, bind_R1_C1_kr),
         Parameter('bind_R1_C1_kf', 0.0001),
         Parameter('bind_R1_C1_kr', 0.1),
         Rule('bind_R1_C2', R1(x=None) + C2(y=None) <> R1(x=1) % C2(y=1),
             bind_R1_C2_kf, bind_R1_C2_kr),
         Parameter('bind_R1_C2_kf', 0.0002),
         Parameter('bind_R1_C2_kr', 0.2),
         Rule('bind_R2_C1', R2(x=None) + C1(y=None) <> R2(x=1) % C1(y=1),
             bind_R2_C1_kf, bind_R2_C1_kr),
         Parameter('bind_R2_C1_kf', 0.0003),
         Parameter('bind_R2_C1_kr', 0.3),
         ])

    """

    # extract species lists and matrix of rates
    s_rows = [row[0] for row in bindtable[1:]]
    s_cols = bindtable[0]
    kmatrix = [row[1:] for row in bindtable[1:]]

    # ensure kf is passed when necessary
    kiter = itertools.chain.from_iterable(kmatrix)
    if any(isinstance(x, numbers.Real) for x in kiter) and kf is None:
        raise ValueError("must specify kf when using single kd values")

    # loop over interactions
    components = ComponentSet()
    for r, s_row in enumerate(s_rows):
        for c, s_col in enumerate(s_cols):
            klist = kmatrix[r][c]
            if klist is not None:
                # if user gave a single kd, calculate kr
                if isinstance(klist, numbers.Real):
                    kd = klist
                    klist = (kf, kd*kf)
                components |= bind(s_row(), row_site, s_col(), col_site, klist)

    return components

def bind_table_complex(bindtable, row_site, col_site, comp_row=0, comp_row_site=0, comp_col=0, comp_col_site=0, kf=None):
    """
    Generate a table of reversible binding reactions when either the row or column species (or both) have a complex bound to them.

    Given two lists of species R and C (each with an optional attached complex),
    calls the `bind` macro on each pairwise
    combination (R[i], C[j]). The species lists and the parameter values are
    passed as a list of lists (i.e. a table) with elements of R passed as the
    "row headers", elements of C as the "column headers", and forward / reverse
    rate pairs (in that order) as tuples in the "cells". For example with two
    elements in each of R and C, the table would appear as follows (note that
    the first row has one fewer element than the subsequent rows)::

        [[              C1,           C2],
         [R1, (1e-4, 1e-1), (2e-4, 2e-1)],
         [R2, (3e-4, 3e-1), (4e-4, 4e-1)]]

    Each parameter tuple may contain Parameters or numbers. If Parameters are
    passed, they will be used directly in the generated Rules. If numbers are
    passed, Parameters will be created with automatically generated names based
    on the names and states of the relevant species and these parameters will be
    included at the end of the returned component list. To omit any individual
    reaction, pass None in place of the corresponding parameter tuple.

    Alternately, single kd values (dissociation constant, kr/kf) may be
    specified instead of (kf, kr) tuples. If kds are used, a single shared kf
    Parameter or number must be passed as an extra `kf` argument. kr values for
    each binding reaction will be calculated as kd*kf. It is important to
    remember that the forward rate constant is a single parameter shared across
    the entire bind table, as this may have implications for parameter fitting.

    Parameters
    ----------
    bindtable : list of lists
        Table of reactants and rates, as described above.
    row_site, col_site : string 
        The names of the sites on the elements of R and C, respectively, used
        for binding.
    comp_row : ComplexPattern
        Complex attached to row species.
    comp_row_site : string
        Site on row species where its complex binds.
    comp_col : ComplexPattern
        Complex attached to column species.
    comp_col_site : string
        Site on column species where its complex binds.
    kf : Parameter or number, optional
        If the "cells" in bindtable are given as single kd values, this is the
        shared kf used to calculate the kr values.

    Returns
    -------
    components : ComponentSet
        The generated components. Contains the bidirectional binding Rules and
        optionally the Parameters for any parameters given as numbers.

    Examples
    --------
    Binding table for two species types (R and C, each with an attached complex), each with two members::

        Model()
        Monomer('R1', ['x', 'c1'])
        Monomer('R2', ['x', 'c1'])
        Monomer('C1', ['y', 'c2'])
        Monomer('C2', ['y', 'c2'])
        Monomer('C', ['z'])
        Monomer('D', ['a'])
        Monomer('E', ['b'])
        Monomer('F', ['c'])
        bind_table_complex([[               C1,           C2],
                           [R1,  (1e-4, 1e-1),  (2e-4, 2e-1)],
                           [R2,  (3e-4, 3e-1),         None]],
                           'x', 'y', C(z=1) % D(a=1), 'c1', E(b=2) % F(c=2), 'c2')

    Execution:: 

        >>> Model() # doctest:+ELLIPSIS
        <Model '_interactive_' (monomers: 0, rules: 0, parameters: 0, compartments: 0) at ...>
        >>> Monomer('R1', ['x', 'c1'])
        Monomer('R1', ['x', 'c1'])
        >>> Monomer('R2', ['x', 'c1'])
        Monomer('R2', ['x', 'c1'])
        >>> Monomer('C1', ['y', 'c2'])
        Monomer('C1', ['y', 'c2'])
        >>> Monomer('C2', ['y', 'c2'])
        Monomer('C2', ['y', 'c2'])
        >>> Monomer('C', ['z'])
        Monomer('C', ['z'])
        >>> Monomer('D', ['a'])
        Monomer('D', ['a'])
        >>> Monomer('E', ['b'])
        Monomer('E', ['b'])
        >>> Monomer('F', ['c'])
        Monomer('F', ['c'])
        >>> bind_table_complex([[               C1,           C2],
                               [R1,  (1e-4, 1e-1),  (2e-4, 2e-1)],
                               [R2,  (3e-4, 3e-1),         None]],
                               'x', 'y', C(z=1) % D(a=1), 'c1', E(b=2) % F(c=2), 'c2')
        ComponentSet([
        Rule('bind_CDR1ANY_EFC1ANY',
        C(z=1) % D(a=1) % R1(x=None, c1=<class 'pysb.core.ANY'>) + E(b=2) % F(c=2) % C1(y=None, c2=<class 'pysb.core.ANY'>) <>
        C(z=1) % D(a=1) % R1(x=50, c1=<class 'pysb.core.ANY'>) % C1(y=50, c2=<class 'pysb.core.ANY'>) % E(b=2) % F(c=2),
        bind_CDR1ANY_EFC1ANY_kf, bind_CDR1ANY_EFC1ANY_kr),
        Parameter('bind_CDR1ANY_EFC1ANY_kf', 0.0001),
        Parameter('bind_CDR1ANY_EFC1ANY_kr', 0.1),
        Rule('bind_CDR1ANY_EFC2ANY',
        C(z=1) % D(a=1) % R1(x=None, c1=<class 'pysb.core.ANY'>) + E(b=2) % F(c=2) % C2(y=None, c2=<class 'pysb.core.ANY'>) <>
        C(z=1) % D(a=1) % R1(x=50, c1=<class 'pysb.core.ANY'>) % C2(y=50, c2=<class 'pysb.core.ANY'>) % E(b=2) % F(c=2),
        bind_CDR1ANY_EFC2ANY_kf, bind_CDR1ANY_EFC2ANY_kr),
        Parameter('bind_CDR1ANY_EFC2ANY_kf', 0.0002),
        Parameter('bind_CDR1ANY_EFC2ANY_kr', 0.2),
        Rule('bind_CDR2ANY_EFC1ANY',
        C(z=1) % D(a=1) % R2(x=None, c1=<class 'pysb.core.ANY'>) + E(b=2) % F(c=2) % C1(y=None, c2=<class 'pysb.core.ANY'>)
        <> C(z=1) % D(a=1) % R2(x=50, c1=<class 'pysb.core.ANY'>) % C1(y=50, c2=<class 'pysb.core.ANY'>) % E(b=2) % F(c=2),
        bind_CDR2ANY_EFC1ANY_kf, bind_CDR2ANY_EFC1ANY_kr),
        Parameter('bind_CDR2ANY_EFC1ANY_kf', 0.0003),
        Parameter('bind_CDR2ANY_EFC1ANY_kr', 0.3),
        ])

    """
    # extract species lists and matrix of rates
    s_rows = [row[0] for row in bindtable[1:]]
    s_cols = bindtable[0]
    kmatrix = [row[1:] for row in bindtable[1:]]

    # ensure kf is passed when necessary
    kiter = itertools.chain.from_iterable(kmatrix)
    if any(isinstance(x, numbers.Real) for x in kiter) and kf is None:
        raise ValueError("must specify kf when using single kd values")

    # loop over interactions
    components = ComponentSet()
    for r, s_row in enumerate(s_rows):
        for c, s_col in enumerate(s_cols):
            klist = kmatrix[r][c]
            if klist is not None:
                # if user gave a single kd, calculate kr
                if isinstance(klist, numbers.Real):
                    kd = klist
                    klist = (kf, kd*kf)
                components |= bind_complex(s_row(), row_site, s_col(), col_site, klist, comp_row, comp_row_site, comp_col, comp_col_site)
    return components

# Catalysis
# =========

def catalyze(enzyme, e_site, substrate, s_site, product, klist):
    """
    Generate the two-step catalytic reaction E + S <> E:S >> E + P.

    Parameters
    ----------
    enzyme, substrate, product : Monomer or MonomerPattern
        E, S and P in the above reaction.
    e_site, s_site : string
        The names of the sites on `enzyme` and `substrate` (respectively) where
        they bind each other to form the E:S complex.
    klist : list of 3 Parameters or list of 3 numbers
        Forward, reverse and catalytic rate constants (in that order). If
        Parameters are passed, they will be used directly in the generated
        Rules. If numbers are passed, Parameters will be created with
        automatically generated names based on the names and states of enzyme,
        substrate and product and these parameters will be included at the end
        of the returned component list.

    Returns
    -------
    components : ComponentSet
        The generated components. Contains two Rules (bidirectional complex
        formation and unidirectional product dissociation), and optionally three
        Parameters if klist was given as plain numbers.

    Notes
    -----
    When passing a MonomerPattern for `enzyme` or `substrate`, do not include
    `e_site` or `s_site` in the respective patterns. The macro will handle this.

    Examples
    --------
    Using distinct Monomers for substrate and product::

        Model()
        Monomer('E', ['b'])
        Monomer('S', ['b'])
        Monomer('P')
        catalyze(E(), 'b', S(), 'b', P(), (1e-4, 1e-1, 1))

    Execution::

        >>> Model() # doctest:+ELLIPSIS
<<<<<<< HEAD
        <Model '_interactive_' (monomers: 0, rules: 0, parameters: 0, compartments: 0) at ...>
=======
        <Model '<interactive>' (monomers: 0, rules: 0, parameters: 0, expressions: 0, compartments: 0) at ...>
>>>>>>> 08aeae9b
        >>> Monomer('E', ['b'])
        Monomer('E', ['b'])
        >>> Monomer('S', ['b'])
        Monomer('S', ['b'])
        >>> Monomer('P')
        Monomer('P')
        >>> catalyze(E(), 'b', S(), 'b', P(), (1e-4, 1e-1, 1)) # doctest:+NORMALIZE_WHITESPACE
        ComponentSet([
         Rule('bind_E_S_to_ES', E(b=None) + S(b=None) <> E(b=1) % S(b=1),
             bind_E_S_to_ES_kf, bind_E_S_to_ES_kr),
         Parameter('bind_E_S_to_ES_kf', 0.0001),
         Parameter('bind_E_S_to_ES_kr', 0.1),
         Rule('catalyze_ES_to_E_P', E(b=1) % S(b=1) >> E(b=None) + P(),
             catalyze_ES_to_E_P_kc),
         Parameter('catalyze_ES_to_E_P_kc', 1.0),
         ])

    Using a single Monomer for substrate and product with a state change::

        Monomer('Kinase', ['b'])
        Monomer('Substrate', ['b', 'y'], {'y': ('U', 'P')})
        catalyze(Kinase(), 'b', Substrate(y='U'), 'b', Substrate(y='P'),
                 (1e-4, 1e-1, 1))

    Execution::

        >>> Model() # doctest:+ELLIPSIS
<<<<<<< HEAD
        <Model '_interactive_' (monomers: 0, rules: 0, parameters: 0, compartments: 0) at ...>
=======
        <Model '<interactive>' (monomers: 0, rules: 0, parameters: 0, expressions: 0, compartments: 0) at ...>
>>>>>>> 08aeae9b
        >>> Monomer('Kinase', ['b'])
        Monomer('Kinase', ['b'])
        >>> Monomer('Substrate', ['b', 'y'], {'y': ('U', 'P')})
        Monomer('Substrate', ['b', 'y'], {'y': ('U', 'P')})
        >>> catalyze(Kinase(), 'b', Substrate(y='U'), 'b', Substrate(y='P'), (1e-4, 1e-1, 1)) # doctest:+NORMALIZE_WHITESPACE
        ComponentSet([
         Rule('bind_Kinase_SubstrateU_to_KinaseSubstrateU',
             Kinase(b=None) + Substrate(b=None, y='U') <> Kinase(b=1) % Substrate(b=1, y='U'),
             bind_Kinase_SubstrateU_to_KinaseSubstrateU_kf,
             bind_Kinase_SubstrateU_to_KinaseSubstrateU_kr),
         Parameter('bind_Kinase_SubstrateU_to_KinaseSubstrateU_kf', 0.0001),
         Parameter('bind_Kinase_SubstrateU_to_KinaseSubstrateU_kr', 0.1),
         Rule('catalyze_KinaseSubstrateU_to_Kinase_SubstrateP',
              Kinase(b=1) % Substrate(b=1, y='U') >> Kinase(b=None) + Substrate(b=None, y='P'),
              catalyze_KinaseSubstrateU_to_Kinase_SubstrateP_kc),
         Parameter('catalyze_KinaseSubstrateU_to_Kinase_SubstrateP_kc', 1.0),
         ])

    """

    _verify_sites(enzyme, e_site)
    _verify_sites(substrate, s_site)

    # Set up some aliases to the patterns we'll use in the rules
    enzyme_free = enzyme({e_site: None})
    # retain any existing state for substrate's s_site, otherwise set it to None
    if s_site in substrate.site_conditions:
        substrate_free = substrate()
        s_state = (substrate.site_conditions[s_site], 1)
    else:
        substrate_free = substrate({s_site: None})
        s_state = 1
    es_complex = enzyme({e_site: 1}) % substrate({s_site: s_state})

    # If product is actually a variant of substrate, we need to explicitly say
    # that it is no longer bound to enzyme, unless product already specifies a
    # state for s_site.
    if product().monomer is substrate().monomer \
            and s_site not in product.site_conditions:
        product = product({s_site: None})

    # create the rules
    components = _macro_rule('bind',
                             enzyme_free + substrate_free <> es_complex,
                             klist[0:2], ['kf', 'kr'])
    components |= _macro_rule('catalyze',
                              es_complex >> enzyme_free + product,
                              [klist[2]], ['kc'])

    return components

def catalyze_state(enzyme, e_site, substrate, s_site, mod_site,
                   state1, state2, klist):
    """
    Generate the two-step catalytic reaction E + S <> E:S >> E + P. A wrapper
    around catalyze() with a signature specifying the state change of the
    substrate resulting from catalysis.

    Parameters
    ----------
    enzyme : Monomer or MonomerPattern
        E in the above reaction.
    substrate : Monomer or MonomerPattern
        S and P in the above reaction. The product species is assumed to be
        identical to the substrate species in all respects except the state
        of the modification site. The state of the modification site should
        not be specified in the MonomerPattern for the substrate.
    e_site, s_site : string
        The names of the sites on `enzyme` and `substrate` (respectively) where
        they bind each other to form the E:S complex.
    mod_site : string
        The name of the site on the substrate that is modified by catalysis.
    state1, state2 : strings
        The states of the modification site (mod_site) on the substrate before
        (state1) and after (state2) catalysis.
    klist : list of 3 Parameters or list of 3 numbers
        Forward, reverse and catalytic rate constants (in that order). If
        Parameters are passed, they will be used directly in the generated
        Rules. If numbers are passed, Parameters will be created with
        automatically generated names based on the names and states of enzyme,
        substrate and product and these parameters will be included at the end
        of the returned component list.

    Returns
    -------
    components : ComponentSet
        The generated components. Contains two Rules (bidirectional complex
        formation and unidirectional product dissociation), and optionally three
        Parameters if klist was given as plain numbers.

    Notes
    -----
    When passing a MonomerPattern for `enzyme` or `substrate`, do not include
    `e_site` or `s_site` in the respective patterns. In addition, do not
    include the state of the modification site on the substrate. The macro
    will handle this.

    Examples
    --------
    Using a single Monomer for substrate and product with a state change::

        Monomer('Kinase', ['b'])
        Monomer('Substrate', ['b', 'y'], {'y': ('U', 'P')})
        catalyze_state(Kinase, 'b', Substrate, 'b', 'y', 'U', 'P',
                 (1e-4, 1e-1, 1))

    Execution::

        >>> Model() # doctest:+ELLIPSIS
<<<<<<< HEAD
        <Model '_interactive_' (monomers: 0, rules: 0, parameters: 0, compartments: 0) at ...>
=======
        <Model '<interactive>' (monomers: 0, rules: 0, parameters: 0, expressions: 0, compartments: 0) at ...>
>>>>>>> 08aeae9b
        >>> Monomer('Kinase', ['b'])
        Monomer('Kinase', ['b'])
        >>> Monomer('Substrate', ['b', 'y'], {'y': ('U', 'P')})
        Monomer('Substrate', ['b', 'y'], {'y': ('U', 'P')})
        >>> catalyze_state(Kinase, 'b', Substrate, 'b', 'y', 'U', 'P', (1e-4, 1e-1, 1)) # doctest:+NORMALIZE_WHITESPACE
        ComponentSet([
         Rule('bind_Kinase_SubstrateU_to_KinaseSubstrateU',
             Kinase(b=None) + Substrate(b=None, y='U') <> Kinase(b=1) % Substrate(b=1, y='U'),
             bind_Kinase_SubstrateU_to_KinaseSubstrateU_kf,
             bind_Kinase_SubstrateU_to_KinaseSubstrateU_kr),
         Parameter('bind_Kinase_SubstrateU_to_KinaseSubstrateU_kf', 0.0001),
         Parameter('bind_Kinase_SubstrateU_to_KinaseSubstrateU_kr', 0.1),
         Rule('catalyze_KinaseSubstrateU_to_Kinase_SubstrateP',
             Kinase(b=1) % Substrate(b=1, y='U') >> Kinase(b=None) + Substrate(b=None, y='P'),
             catalyze_KinaseSubstrateU_to_Kinase_SubstrateP_kc),
         Parameter('catalyze_KinaseSubstrateU_to_Kinase_SubstrateP_kc', 1.0),
         ])

    """

    return catalyze(enzyme, e_site, substrate({mod_site: state1}),
                    s_site, substrate({mod_site: state2}), klist)

def catalyze_one_step(enzyme, substrate, product, kf):
    """
    Generate the one-step catalytic reaction E + S >> E + P.

    Parameters
    ----------
    enzyme, substrate, product : Monomer or MonomerPattern
        E, S and P in the above reaction.
    kf : a Parameter or a number
        Forward rate constant for the reaction. If a
        Parameter is passed, it will be used directly in the generated
        Rules. If a number is passed, a Parameter will be created with an
        automatically generated name based on the names and states of the
        enzyme, substrate and product and this parameter will be included
        at the end of the returned component list.

    Returns
    -------
    components : ComponentSet
        The generated components. Contains the unidirectional reaction Rule
        and optionally the forward rate Parameter if klist was given as a
        number.

    Notes
    -----
    In this macro, there is no direct binding between enzyme and substrate,
    so binding sites do not have to be specified. This represents an
    approximation for the case when the enzyme is operating in its linear
    range. However, if catalysis is nevertheless contingent on the enzyme or
    substrate being unbound on some site, then that information must be encoded
    in the MonomerPattern for the enzyme or substrate. See the examples, below.

    Examples
    --------
    Convert S to P by E::

        Model()
        Monomer('E', ['b'])
        Monomer('S', ['b'])
        Monomer('P')
        catalyze_one_step(E, S, P, 1e-4)

    If the ability of the enzyme E to catalyze this reaction is dependent
    on the site 'b' of E being unbound, then this macro must be called as

        catalyze_one_step(E(b=None), S, P, 1e-4)

    and similarly if the substrate or product must be unbound.

    Execution::

        >>> Model() # doctest:+ELLIPSIS
<<<<<<< HEAD
        <Model '_interactive_' (monomers: 0, rules: 0, parameters: 0, compartments: 0) at ...>
=======
        <Model '<interactive>' (monomers: 0, rules: 0, parameters: 0, expressions: 0, compartments: 0) at ...>
>>>>>>> 08aeae9b
        >>> Monomer('E', ['b'])
        Monomer('E', ['b'])
        >>> Monomer('S', ['b'])
        Monomer('S', ['b'])
        >>> Monomer('P')
        Monomer('P')
        >>> catalyze_one_step(E, S, P, 1e-4) # doctest:+NORMALIZE_WHITESPACE
        ComponentSet([
         Rule('one_step_E_S_to_E_P', E() + S() >> E() + P(), one_step_E_S_to_E_P_kf),
         Parameter('one_step_E_S_to_E_P_kf', 0.0001),
         ])

    """

    return _macro_rule('one_step',
                       enzyme() + substrate() >> enzyme() + product(),
                       [kf], ['kf'])

def catalyze_one_step_reversible(enzyme, substrate, product, klist):
    """
    Create fwd and reverse rules for catalysis of the form::

       E + S -> E + P
           P -> S 

    Parameters
    ----------
    enzyme, substrate, product : Monomer or MonomerPattern
        E, S and P in the above reactions.
    klist : list of 2 Parameters or list of 2 numbers
        A list containing the rate constant for catalysis and the rate constant
        for the conversion of product back to substrate (in that order). If
        Parameters are passed, they will be used directly in the generated
        Rules. If numbers are passed, Parameters will be created with
        automatically generated names based on the names and states of S1 and
        S2 and these parameters will be included at the end of the returned
        component list.

    Returns
    -------
    components : ComponentSet
        The generated components. Contains two rules (the single-step catalysis
        rule and the product reversion rule) and optionally the two generated
        Parameter objects if klist was given as numbers.

    Notes
    -----
    Calls the macro catalyze_one_step to generate the catalysis rule.

    Examples
    --------
    One-step, pseudo-first order conversion of S to P by E::

        Model()
        Monomer('E', ['b'])
        Monomer('S', ['b'])
        Monomer('P')
        catalyze_one_step_reversible(E, S, P, [1e-1, 1e-4])

    Execution::

        >>> Model() # doctest:+ELLIPSIS
<<<<<<< HEAD
        <Model '_interactive_' (monomers: 0, rules: 0, parameters: 0, compartments: 0) at ...>
=======
        <Model '<interactive>' (monomers: 0, rules: 0, parameters: 0, expressions: 0, compartments: 0) at ...>
>>>>>>> 08aeae9b
        >>> Monomer('E', ['b'])
        Monomer('E', ['b'])
        >>> Monomer('S', ['b'])
        Monomer('S', ['b'])
        >>> Monomer('P')
        Monomer('P')
        >>> catalyze_one_step_reversible(E, S, P, [1e-1, 1e-4]) # doctest:+NORMALIZE_WHITESPACE
        ComponentSet([
         Rule('one_step_E_S_to_E_P', E() + S() >> E() + P(), one_step_E_S_to_E_P_kf),
         Parameter('one_step_E_S_to_E_P_kf', 0.1),
         Rule('reverse_P_to_S', P() >> S(), reverse_P_to_S_kr),
         Parameter('reverse_P_to_S_kr', 0.0001),
         ])

    """

    components = catalyze_one_step(enzyme, substrate, product, klist[0])

    components |= _macro_rule('reverse', product() >> substrate(),
                              [klist[1]], ['kr'])
    return components

# Synthesis and degradation
# =========================

def synthesize(species, ksynth):
    """
    Generate a reaction which synthesizes a species.

    Note that `species` must be "concrete", i.e. the state of all
    sites in all of its monomers must be specified. No site may be
    left unmentioned.

    Parameters
    ----------
    species : Monomer, MonomerPattern or ComplexPattern
        The species to synthesize. If a Monomer, sites are considered
        as unbound and in their default state. If a pattern, must be
        concrete.
    ksynth : Parameters or number
        Synthesis rate. If a Parameter is passed, it will be used directly in
        the generated Rule. If a number is passed, a Parameter will be created
        with an automatically generated name based on the names and site states
        of the components of `species` and this parameter will be included at
        the end of the returned component list.

    Returns
    -------
    components : ComponentSet
        The generated components. Contains the unidirectional synthesis Rule and
        optionally a Parameter if ksynth was given as a number.

    Examples
    --------
    Synthesize A with site x unbound and site y in state 'e'::

        Model()
        Monomer('A', ['x', 'y'], {'y': ['e', 'f']})
        synthesize(A(x=None, y='e'), 1e-4)

    Execution::

        >>> Model() # doctest:+ELLIPSIS
<<<<<<< HEAD
        <Model '_interactive_' (monomers: 0, rules: 0, parameters: 0, compartments: 0) at ...>
=======
        <Model '<interactive>' (monomers: 0, rules: 0, parameters: 0, expressions: 0, compartments: 0) at ...>
>>>>>>> 08aeae9b
        >>> Monomer('A', ['x', 'y'], {'y': ['e', 'f']})
        Monomer('A', ['x', 'y'], {'y': ['e', 'f']})
        >>> synthesize(A(x=None, y='e'), 1e-4) # doctest:+NORMALIZE_WHITESPACE
        ComponentSet([
         Rule('synthesize_Ae', None >> A(x=None, y='e'), synthesize_Ae_k),
         Parameter('synthesize_Ae_k', 0.0001),
         ])

    """

    def synthesize_name_func(rule_expression):
        cps = rule_expression.product_pattern.complex_patterns
        return '_'.join(_complex_pattern_label(cp) for cp in cps)

    if isinstance(species, Monomer):
        species = species()
    species = as_complex_pattern(species)
    if not species.is_concrete():
        raise ValueError("species must be concrete")

    return _macro_rule('synthesize', None >> species, [ksynth], ['k'],
                       name_func=synthesize_name_func)

def degrade(species, kdeg):
    """
    Generate a reaction which degrades a species.

    Note that `species` is not required to be "concrete".

    Parameters
    ----------
    species : Monomer, MonomerPattern or ComplexPattern
        The species to synthesize. If a Monomer, sites are considered
        as unbound and in their default state. If a pattern, must be
        concrete.
    kdeg : Parameters or number
        Degradation rate. If a Parameter is passed, it will be used directly in
        the generated Rule. If a number is passed, a Parameter will be created
        with an automatically generated name based on the names and site states
        of the components of `species` and this parameter will be included at
        the end of the returned component list.

    Returns
    -------
    components : ComponentSet
        The generated components. Contains the unidirectional degradation Rule
        and optionally a Parameter if ksynth was given as a number.

    Examples
    --------
    Degrade all B, even bound species::

        Model()
        Monomer('B', ['x'])
        degrade(B(), 1e-6)

    Execution::

        >>> Model() # doctest:+ELLIPSIS
<<<<<<< HEAD
        <Model '_interactive_' (monomers: 0, rules: 0, parameters: 0, compartments: 0) at ...>
=======
        <Model '<interactive>' (monomers: 0, rules: 0, parameters: 0, expressions: 0, compartments: 0) at ...>
>>>>>>> 08aeae9b
        >>> Monomer('B', ['x'])
        Monomer('B', ['x'])
        >>> degrade(B(), 1e-6) # doctest:+NORMALIZE_WHITESPACE
        ComponentSet([
         Rule('degrade_B', B() >> None, degrade_B_k),
         Parameter('degrade_B_k', 1e-06),
         ])

    """

    def degrade_name_func(rule_expression):
        cps = rule_expression.reactant_pattern.complex_patterns
        return '_'.join(_complex_pattern_label(cp) for cp in cps)

    if isinstance(species, Monomer):
        species = species()
    species = as_complex_pattern(species)

    return _macro_rule('degrade', species >> None, [kdeg], ['k'],
                       name_func=degrade_name_func)

def synthesize_degrade_table(table):
    """
    Generate a table of synthesis and degradation reactions.

    Given a list of species, calls the `synthesize` and `degrade` macros on each
    one. The species and the parameter values are passed as a list of lists
    (i.e. a table) with each inner list consisting of the species, forward and
    reverse rates (in that order).

    Each species' associated pair of rates may be either Parameters or
    numbers. If Parameters are passed, they will be used directly in the
    generated Rules. If numbers are passed, Parameters will be created with
    automatically generated names based on the names and states of the relevant
    species and these parameters will be included in the returned component
    list. To omit any individual reaction, pass None in place of the
    corresponding parameter.

    Note that any `species` with a non-None synthesis rate must be "concrete".

    Parameters
    ----------
    table : list of lists
        Table of species and rates, as described above.

    Returns
    -------
    components : ComponentSet
        The generated components. Contains the unidirectional synthesis and
        degradation Rules and optionally the Parameters for any rates given as
        numbers.

    Examples
    --------
    Specify synthesis and degradation reactions for A and B in a table::

        Model()
        Monomer('A', ['x', 'y'], {'y': ['e', 'f']})
        Monomer('B', ['x'])
        synthesize_degrade_table([[A(x=None, y='e'), 1e-4, 1e-6],
                                  [B(),              None, 1e-7]])

    Execution::

        >>> Model() # doctest:+ELLIPSIS
<<<<<<< HEAD
        <Model '_interactive_' (monomers: 0, rules: 0, parameters: 0, compartments: 0) at ...>
=======
        <Model '<interactive>' (monomers: 0, rules: 0, parameters: 0, expressions: 0, compartments: 0) at ...>
>>>>>>> 08aeae9b
        >>> Monomer('A', ['x', 'y'], {'y': ['e', 'f']})
        Monomer('A', ['x', 'y'], {'y': ['e', 'f']})
        >>> Monomer('B', ['x'])
        Monomer('B', ['x'])
        >>> synthesize_degrade_table([[A(x=None, y='e'), 1e-4, 1e-6],
        ...                           [B(),              None, 1e-7]]) # doctest:+NORMALIZE_WHITESPACE
        ComponentSet([
            Rule('synthesize_Ae', None >> A(x=None, y='e'), synthesize_Ae_k),
            Parameter('synthesize_Ae_k', 0.0001),
            Rule('degrade_Ae', A(x=None, y='e') >> None, degrade_Ae_k),
            Parameter('degrade_Ae_k', 1e-06),
            Rule('degrade_B', B() >> None, degrade_B_k),
            Parameter('degrade_B_k', 1e-07),
            ])

    """

    # loop over interactions
    components = ComponentSet()
    for row in table:
        species, ksynth, kdeg = row
        if ksynth is not None:
            components |= synthesize(species, ksynth)
        if kdeg is not None:
            components |= degrade(species, kdeg)

    return components

# Pore assembly
# =============

def pore_species(subunit, site1, site2, size):
    """
    Return a MonomerPattern representing a circular homomeric pore.

    Parameters
    ----------
    subunit : Monomer or MonomerPattern
        The subunit of which the pore is composed.
    site1, site2 : string
        The names of the sites where one copy of `subunit` binds to the next.
    size : integer
        The number of subunits in the pore.

    Returns
    -------
    A MonomerPattern corresponding to the pore.

    Notes
    -----
    At sizes 1 and 2 the ring is not closed, i.e. there is one site1 and one
    site2 which remain unbound. At size 3 and up the ring is closed and all
    site1 sites are bound to a site2.

    Examples
    --------
    Get the ComplexPattern object representing a pore of size 4::

        Model()
        Monomer('Unit', ['p1', 'p2'])
        pore_tetramer = pore_species(Unit, 'p1', 'p2', 4)

    Execution::

        >>> Model() # doctest:+ELLIPSIS
<<<<<<< HEAD
        <Model '_interactive_' (monomers: 0, rules: 0, parameters: 0, compartments: 0) at ...>
=======
        <Model '<interactive>' (monomers: 0, rules: 0, parameters: 0, expressions: 0, compartments: 0) at ...>
>>>>>>> 08aeae9b
        >>> Monomer('Unit', ['p1', 'p2'])
        Monomer('Unit', ['p1', 'p2'])
        >>> pore_species(Unit, 'p1', 'p2', 4)
        MatchOnce(Unit(p1=1, p2=2) % Unit(p1=2, p2=3) % Unit(p1=3, p2=4) % Unit(p1=4, p2=1))

    """

    _verify_sites(subunit, site1, site2)
    if size <= 0:
        raise ValueError("size must be an integer greater than 0")
    if size == 1:
        pore = subunit({site1: None, site2: None})
    elif size == 2:
        pore = subunit({site1: 1, site2: None}) % \
               subunit({site1: None, site2: 1})
    else:
        # build up a ComplexPattern, starting with a single subunit
        pore = subunit({site1: 1, site2: 2})
        for i in range(2, size + 1):
            pore %= subunit({site1: i, site2: i % size + 1})
        pore.match_once = True
    return pore

def assemble_pore_sequential(subunit, site1, site2, max_size, ktable):
    """
    Generate rules to assemble a circular homomeric pore sequentially.

    The pore species are created by sequential addition of `subunit` monomers,
    i.e. larger oligomeric species never fuse together. The pore structure is
    defined by the `pore_species` macro.

    Parameters
    ----------
    subunit : Monomer or MonomerPattern
        The subunit of which the pore is composed.
    site1, site2 : string
        The names of the sites where one copy of `subunit` binds to the next.
    max_size : integer
        The maximum number of subunits in the pore.
    ktable : list of lists of Parameters or numbers
        Table of forward and reverse rate constants for the assembly steps. The
        outer list must be of length `max_size` - 1, and the inner lists must
        all be of length 2. In the outer list, the first element corresponds to
        the first assembly step in which two monomeric subunits bind to form a
        2-subunit complex, and the last element corresponds to the final step in
        which the `max_size`th subunit is added. Each inner list contains the
        forward and reverse rate constants (in that order) for the corresponding
        assembly reaction, and each of these pairs must comprise solely
        Parameter objects or solely numbers (never one of each). If Parameters
        are passed, they will be used directly in the generated Rules. If
        numbers are passed, Parameters will be created with automatically
        generated names based on `subunit`, `site1`, `site2` and the pore sizes
        and these parameters will be included at the end of the returned
        component list.

    Examples
    --------
    Assemble a three-membered pore by sequential addition of monomers,
    with the same forward/reverse rates for monomer-monomer and monomer-dimer
    interactions::

        Model()
        Monomer('Unit', ['p1', 'p2'])
        assemble_pore_sequential(Unit, 'p1', 'p2', 3, [[1e-4, 1e-1]] * 2)

    Execution::
   
        >>> Model() # doctest:+ELLIPSIS
<<<<<<< HEAD
        <Model '_interactive_' (monomers: 0, rules: 0, parameters: 0, compartments: 0) at ...>
=======
        <Model '<interactive>' (monomers: 0, rules: 0, parameters: 0, expressions: 0, compartments: 0) at ...>
>>>>>>> 08aeae9b
        >>> Monomer('Unit', ['p1', 'p2'])
        Monomer('Unit', ['p1', 'p2'])
        >>> assemble_pore_sequential(Unit, 'p1', 'p2', 3, [[1e-4, 1e-1]] * 2) # doctest:+NORMALIZE_WHITESPACE
        ComponentSet([
         Rule('assemble_pore_sequential_Unit_2',
              Unit(p1=None, p2=None) + Unit(p1=None, p2=None) <>
                  Unit(p1=1, p2=None) % Unit(p1=None, p2=1),
              assemble_pore_sequential_Unit_2_kf,
              assemble_pore_sequential_Unit_2_kr),
         Parameter('assemble_pore_sequential_Unit_2_kf', 0.0001),
         Parameter('assemble_pore_sequential_Unit_2_kr', 0.1),
         Rule('assemble_pore_sequential_Unit_3',
              Unit(p1=None, p2=None) + Unit(p1=1, p2=None) % Unit(p1=None, p2=1) <>
                  MatchOnce(Unit(p1=1, p2=2) % Unit(p1=2, p2=3) % Unit(p1=3, p2=1)),
              assemble_pore_sequential_Unit_3_kf,
              assemble_pore_sequential_Unit_3_kr),
         Parameter('assemble_pore_sequential_Unit_3_kf', 0.0001),
         Parameter('assemble_pore_sequential_Unit_3_kr', 0.1),
         ])

    """

    if len(ktable) != max_size - 1:
        raise ValueError("len(ktable) must be equal to max_size - 1")

    def pore_rule_name(rule_expression, size):
        react_p = rule_expression.reactant_pattern
        monomer = react_p.complex_patterns[0].monomer_patterns[0].monomer
        return '%s_%d' % (monomer.name, size)

    components = ComponentSet()
    s = pore_species(subunit, site1, site2, 1)
    for size, klist in zip(range(2, max_size + 1), ktable):
        pore_prev = pore_species(subunit, site1, site2, size - 1)
        pore_next = pore_species(subunit, site1, site2, size)
        name_func = functools.partial(pore_rule_name, size=size)
        components |= _macro_rule('assemble_pore_sequential',
                                  s + pore_prev <> pore_next,
                                  klist, ['kf', 'kr'],
                                  name_func=name_func)

    return components

def pore_transport(subunit, sp_site1, sp_site2, sc_site, min_size, max_size,
                   csource, c_site, cdest, ktable):
    """
    Generate rules to transport cargo through a circular homomeric pore.

    The pore structure is defined by the `pore_species` macro -- `subunit`
    monomers bind to each other from `sp_site1` to `sp_site2` to form a closed
    ring. The transport reaction is modeled as a catalytic process of the form
    pore + csource <> pore:csource >> pore + cdest

    Parameters
    ----------
    subunit : Monomer or MonomerPattern
        Subunit of which the pore is composed.
    sp_site1, sp_site2 : string
        Names of the sites where one copy of `subunit` binds to the next.
    sc_site : string
        Name of the site on `subunit` where it binds to the cargo `csource`.
    min_size, max_size : integer
        Minimum and maximum number of subunits in the pore at which transport
        will occur.
    csource : Monomer or MonomerPattern
        Cargo "source", i.e. the entity to be transported.
    c_site : string
        Name of the site on `csource` where it binds to `subunit`.
    cdest : Monomer or MonomerPattern
        Cargo "destination", i.e. the resulting state after the transport event.
    ktable : list of lists of Parameters or numbers
        Table of forward, reverse and catalytic rate constants for the transport
        reactions. The outer list must be of length `max_size` - `min_size` + 1,
        and the inner lists must all be of length 3. In the outer list, the
        first element corresponds to the transport through the pore of size
        `min_size` and the last element to that of size `max_size`. Each inner
        list contains the forward, reverse and catalytic rate constants (in that
        order) for the corresponding transport reaction, and each of these pairs
        must comprise solely Parameter objects or solely numbers (never some of
        each). If Parameters are passed, they will be used directly in the
        generated Rules. If numbers are passed, Parameters will be created with
        automatically generated names based on the subunit, the pore size and
        the cargo, and these parameters will be included at the end of the
        returned component list.

    Examples
    --------
    Specify that a three-membered pore is capable of
    transporting cargo from the mitochondria to the cytoplasm::

        Model()
        Monomer('Unit', ['p1', 'p2', 'sc_site'])
        Monomer('Cargo', ['c_site', 'loc'], {'loc':['mito', 'cyto']})
        pore_transport(Unit, 'p1', 'p2', 'sc_site', 3, 3,
                       Cargo(loc='mito'), 'c_site', Cargo(loc='cyto'),
                       [[1e-4, 1e-1, 1]])

    Generates two rules--one (reversible) binding rule and one transport
    rule--and the three associated parameters.

    Execution::

        >>> Model() # doctest:+ELLIPSIS
<<<<<<< HEAD
        <Model '_interactive_' (monomers: 0, rules: 0, parameters: 0, compartments: 0) at ...>
=======
        <Model '<interactive>' (monomers: 0, rules: 0, parameters: 0, expressions: 0, compartments: 0) at ...>
>>>>>>> 08aeae9b
        >>> Monomer('Unit', ['p1', 'p2', 'sc_site'])
        Monomer('Unit', ['p1', 'p2', 'sc_site'])
        >>> Monomer('Cargo', ['c_site', 'loc'], {'loc':['mito', 'cyto']})
        Monomer('Cargo', ['c_site', 'loc'], {'loc': ['mito', 'cyto']})
        >>> pore_transport(Unit, 'p1', 'p2', 'sc_site', 3, 3,
        ...                Cargo(loc='mito'), 'c_site', Cargo(loc='cyto'),
        ...                [[1e-4, 1e-1, 1]]) # doctest:+NORMALIZE_WHITESPACE
        ComponentSet([
         Rule('pore_transport_complex_Unit_3_Cargomito',
             MatchOnce(Unit(p1=1, p2=2, sc_site=None) %
                 Unit(p1=2, p2=3, sc_site=None) %
                 Unit(p1=3, p2=1, sc_site=None)) +
                 Cargo(c_site=None, loc='mito') <>
             MatchOnce(Unit(p1=1, p2=2, sc_site=4) %
                 Unit(p1=2, p2=3, sc_site=None) %
                 Unit(p1=3, p2=1, sc_site=None) %
                 Cargo(c_site=4, loc='mito')),
             pore_transport_complex_Unit_3_Cargomito_kf,
             pore_transport_complex_Unit_3_Cargomito_kr),
         Parameter('pore_transport_complex_Unit_3_Cargomito_kf', 0.0001),
         Parameter('pore_transport_complex_Unit_3_Cargomito_kr', 0.1),
         Rule('pore_transport_dissociate_Unit_3_Cargocyto',
             MatchOnce(Unit(p1=1, p2=2, sc_site=4) %
                 Unit(p1=2, p2=3, sc_site=None) %
                 Unit(p1=3, p2=1, sc_site=None) %
                 Cargo(c_site=4, loc='mito')) >>
             MatchOnce(Unit(p1=1, p2=2, sc_site=None) %
                 Unit(p1=2, p2=3, sc_site=None) %
                 Unit(p1=3, p2=1, sc_site=None)) +
                 Cargo(c_site=None, loc='cyto'),
             pore_transport_dissociate_Unit_3_Cargocyto_kc),
         Parameter('pore_transport_dissociate_Unit_3_Cargocyto_kc', 1.0),
         ])

    """

    _verify_sites(subunit, sc_site)
    _verify_sites(csource, c_site)

    if len(ktable) != max_size - min_size + 1:
        raise ValueError("len(ktable) must be equal to max_size - min_size + 1")

    def pore_transport_rule_name(rule_expression, size):
        # Get ReactionPatterns
        react_p = rule_expression.reactant_pattern
        prod_p = rule_expression.product_pattern
        # Build the label components
        # Pore is always first complex of LHS due to how we build the rules
        subunit = react_p.complex_patterns[0].monomer_patterns[0]
        if len(react_p.complex_patterns) == 2:
            # This is the complexation reaction
            cargo = react_p.complex_patterns[1].monomer_patterns[0]
        else:
            # This is the dissociation reaction
            cargo = prod_p.complex_patterns[1].monomer_patterns[0]
        return '%s_%d_%s' % (_monomer_pattern_label(subunit), size,
                             _monomer_pattern_label(cargo))

    components = ComponentSet()
    # Set up some aliases that are invariant with pore size
    subunit_free = subunit({sc_site: None})
    csource_free = csource({c_site: None})
    # If cdest is actually a variant of csource, we need to explicitly say that
    # it is no longer bound to the pore
    if cdest().monomer is csource().monomer:
        cdest = cdest({c_site: None})

    for size, klist in zip(range(min_size, max_size + 1), ktable):
        # More aliases which do depend on pore size
        pore_free = pore_species(subunit_free, sp_site1, sp_site2, size)

        # This one is a bit tricky. The pore:csource complex must only introduce
        # one additional bond even though there are multiple subunits in the
        # pore. We create partial patterns for bound pore and csource, using a
        # bond number that is high enough not to conflict with the bonds within
        # the pore ring itself.
        # Start by copying pore_free, which has all cargo binding sites empty
        pore_bound = pore_free.copy()
        # Get the next bond number not yet used in the pore structure itself
        cargo_bond_num = size + 1
        # Assign that bond to the first subunit in the pore
        pore_bound.monomer_patterns[0].site_conditions[sc_site] = cargo_bond_num
        # Create a cargo source pattern with that same bond
        csource_bound = csource({c_site: cargo_bond_num})
        # Finally we can define the complex trivially; the bond numbers are
        # already present in the patterns
        pc_complex = pore_bound % csource_bound

        # Create the rules (just like catalyze)
        name_func = functools.partial(pore_transport_rule_name, size=size)
        components |= _macro_rule('pore_transport_complex',
                                  pore_free + csource_free <> pc_complex,
                                  klist[0:2], ['kf', 'kr'],
                                  name_func=name_func)
        components |= _macro_rule('pore_transport_dissociate',
                                  pc_complex >> pore_free + cdest,
                                  [klist[2]], ['kc'],
                                  name_func=name_func)

    return components

def pore_bind(subunit, sp_site1, sp_site2, sc_site, size, cargo, c_site,
              klist):
    """
    Generate rules to bind a monomer to a circular homomeric pore.

    The pore structure is defined by the `pore_species` macro -- `subunit`
    monomers bind to each other from `sp_site1` to `sp_site2` to form a closed
    ring. The binding reaction takes the form pore + cargo <> pore:cargo.

    Parameters
    ----------
    subunit : Monomer or MonomerPattern
        Subunit of which the pore is composed.
    sp_site1, sp_site2 : string
        Names of the sites where one copy of `subunit` binds to the next.
    sc_site : string
        Name of the site on `subunit` where it binds to the cargo `cargo`.
    size : integer
        Number of subunits in the pore at which binding will occur.
    cargo : Monomer or MonomerPattern
        Cargo that binds to the pore complex.
    c_site : string
        Name of the site on `cargo` where it binds to `subunit`.
    klist : list of Parameters or numbers
        List containing forward and reverse rate constants for the binding
        reaction (in that order). Rate constants should either be both Parameter
        objects or both numbers. If Parameters are passed, they will be used
        directly in the generated Rules. If numbers are passed, Parameters
        will be created with automatically generated names based on the
        subunit, the pore size and the cargo, and these parameters will be
        included at the end of the returned component list.

    Examples
    --------
    Specify that a cargo molecule can bind reversibly to a 3-membered
    pore::

        Model()
        Monomer('Unit', ['p1', 'p2', 'sc_site'])
        Monomer('Cargo', ['c_site'])
        pore_bind(Unit, 'p1', 'p2', 'sc_site', 3, 
                  Cargo(), 'c_site', [1e-4, 1e-1, 1])

    Execution::

        >>> Model() # doctest:+ELLIPSIS
<<<<<<< HEAD
        <Model '_interactive_' (monomers: 0, rules: 0, parameters: 0, compartments: 0) at ...>
=======
        <Model '<interactive>' (monomers: 0, rules: 0, parameters: 0, expressions: 0, compartments: 0) at ...>
>>>>>>> 08aeae9b
        >>> Monomer('Unit', ['p1', 'p2', 'sc_site'])
        Monomer('Unit', ['p1', 'p2', 'sc_site'])
        >>> Monomer('Cargo', ['c_site'])
        Monomer('Cargo', ['c_site'])
        >>> pore_bind(Unit, 'p1', 'p2', 'sc_site', 3, 
        ...           Cargo(), 'c_site', [1e-4, 1e-1, 1]) # doctest:+NORMALIZE_WHITESPACE
        ComponentSet([
         Rule('pore_bind_Unit_3_Cargo',
             MatchOnce(Unit(p1=1, p2=2, sc_site=None) %
                 Unit(p1=2, p2=3, sc_site=None) %
                 Unit(p1=3, p2=1, sc_site=None)) +
                 Cargo(c_site=None) <>
             MatchOnce(Unit(p1=1, p2=2, sc_site=4) %
                 Unit(p1=2, p2=3, sc_site=None) %
                 Unit(p1=3, p2=1, sc_site=None) %
                 Cargo(c_site=4)),
             pore_bind_Unit_3_Cargo_kf, pore_bind_Unit_3_Cargo_kr),
         Parameter('pore_bind_Unit_3_Cargo_kf', 0.0001),
         Parameter('pore_bind_Unit_3_Cargo_kr', 0.1),
         ])

    """

    _verify_sites(subunit, sc_site)
    _verify_sites(cargo, c_site)

    def pore_bind_rule_name(rule_expression, size):
        # Get ReactionPatterns
        react_p = rule_expression.reactant_pattern
        prod_p = rule_expression.product_pattern
        # Build the label components
        # Pore is always first complex of LHS due to how we build the rules
        subunit = react_p.complex_patterns[0].monomer_patterns[0].monomer
        if len(react_p.complex_patterns) == 2:
            # This is the complexation reaction
            cargo = react_p.complex_patterns[1].monomer_patterns[0]
        else:
            # This is the dissociation reaction
            cargo = prod_p.complex_patterns[1].monomer_patterns[0]
        return '%s_%d_%s' % (subunit.name, size,
                             _monomer_pattern_label(cargo))

    components = ComponentSet()
    # Set up some aliases that are invariant with pore size
    subunit_free = subunit({sc_site: None})
    cargo_free = cargo({c_site: None})

    #for size, klist in zip(range(min_size, max_size + 1), ktable):

    # More aliases which do depend on pore size
    pore_free = pore_species(subunit_free, sp_site1, sp_site2, size)

    # This one is a bit tricky. The pore:cargo complex must only introduce
    # one additional bond even though there are multiple subunits in the
    # pore. We create partial patterns for bound pore and cargo, using a
    # bond number that is high enough not to conflict with the bonds within
    # the pore ring itself.
    # Start by copying pore_free, which has all cargo binding sites empty
    pore_bound = pore_free.copy()
    # Get the next bond number not yet used in the pore structure itself
    cargo_bond_num = size + 1
    # Assign that bond to the first subunit in the pore
    pore_bound.monomer_patterns[0].site_conditions[sc_site] = cargo_bond_num
    # Create a cargo source pattern with that same bond
    cargo_bound = cargo({c_site: cargo_bond_num})
    # Finally we can define the complex trivially; the bond numbers are
    # already present in the patterns
    pc_complex = pore_bound % cargo_bound

    # Create the rules
    name_func = functools.partial(pore_bind_rule_name, size=size)
    components |= _macro_rule('pore_bind',
                              pore_free + cargo_free <> pc_complex,
                              klist[0:2], ['kf', 'kr'],
                              name_func=name_func)

    return components


# Chain assembly
# =============

def chain_species(subunit, site1, site2, size):
    """
    Return a MonomerPattern representing a chained species.

    Parameters
    ----------
    subunit : Monomer or MonomerPattern
        The subunit of which the chain is composed.
    site1, site2 : string
        The names of the sites where one copy of `subunit` binds to the next.
    size : integer
        The number of subunits in the chain.

    Returns
    -------
    A MonomerPattern corresponding to the chain.

    Notes
    -----
    Similar to pore_species, but never closes the chain.

    Examples
    --------
    Get the ComplexPattern object representing a pore of size 4::

        Model()
        Monomer('Unit', ['p1', 'p2'])
        chain_tetramer = chain_species(Unit, 'p1', 'p2', 4)

    Execution::

        >>> Model() # doctest:+ELLIPSIS
        <Model '_interactive_' (monomers: 0, rules: 0, parameters: 0, compartments: 0) at ...>
        >>> Monomer('Unit', ['p1', 'p2'])
        Monomer('Unit', ['p1', 'p2'])
        >>> chain_species(Unit, 'p1', 'p2', 4)
        MatchOnce(Unit(p1=None, p2=1) % Unit(p1=1, p2=2) % Unit(p1=2, p2=3) % Unit(p1=3, p2=None))

    """

    _verify_sites(subunit, site1, site2)
    if size <= 0:
        raise ValueError("size must be an integer greater than 0")
    if size == 1:
        chainlink = subunit({site1: None, site2: None})
    elif size == 2:
        chainlink = subunit({site1: None, site2: 1}) % \
               subunit({site1: 1, site2: None})
    else:
        # build up a ComplexPattern, starting with a single subunit
        chainlink = subunit({site1: None, site2: 1})
        for i in range(1, size-1):
            chainlink %= subunit({site1: i, site2: i + 1})
        chainlink %= subunit({site1: size-1, site2: None})
        chainlink.match_once = True
    return chainlink

def assemble_chain_sequential(subunit, site1, site2, max_size, ktable):
    """
    Generate rules to assemble a homomeric chain sequentially.

    The chain species are created by sequential addition of `subunit` monomers.
    The chain structure is defined by the `pore_species` macro.

    Parameters
    ----------
    subunit : Monomer or MonomerPattern
        The subunit of which the chain is composed.
    site1, site2 : string
        The names of the sites where one copy of `subunit` binds to the next.
    max_size : integer
        The maximum number of subunits in the chain.
    ktable : list of lists of Parameters or numbers
        Table of forward and reverse rate constants for the assembly steps. The
        outer list must be of length `max_size` - 1, and the inner lists must
        all be of length 2. In the outer list, the first element corresponds to
        the first assembly step in which two monomeric subunits bind to form a
        2-subunit complex, and the last element corresponds to the final step in
        which the `max_size`th subunit is added. Each inner list contains the
        forward and reverse rate constants (in that order) for the corresponding
        assembly reaction, and each of these pairs must comprise solely
        Parameter objects or solely numbers (never one of each). If Parameters
        are passed, they will be used directly in the generated Rules. If
        numbers are passed, Parameters will be created with automatically
        generated names based on `subunit`, `site1`, `site2` and the chain sizes
        and these parameters will be included at the end of the returned
        component list.

    Examples
    --------
    Assemble a three-membered chain by sequential addition of monomers,
    with the same forward/reverse rates for monomer-monomer and monomer-dimer
    interactions::

        Model()
        Monomer('Unit', ['p1', 'p2'])
        assemble_chain_sequential(Unit, 'p1', 'p2', 3, [[1e-4, 1e-1]] * 2)

    Execution::

        >>> Model() # doctest:+ELLIPSIS
        <Model '_interactive_' (monomers: 0, rules: 0, parameters: 0, compartments: 0) at ...>
        >>> Monomer('Unit', ['p1', 'p2'])
        Monomer('Unit', ['p1', 'p2'])
        >>> assemble_chain_sequential(Unit, 'p1', 'p2', 3, [[1e-4, 1e-1]] * 2) # doctest:+NORMALIZE_WHITESPACE
        ComponentSet([
         Rule('assemble_chain_sequential_Unit_2', Unit(p1=None, p2=None) + Unit(p1=None, p2=None) <> Unit(p1=None, p2=1) % Unit(p1=1, p2=None), assemble_chain_sequential_Unit_2_kf, assemble_chain_sequential_Unit_2_kr),
         Parameter('assemble_chain_sequential_Unit_2_kf', 0.0001),
         Parameter('assemble_chain_sequential_Unit_2_kr', 0.1),
         Rule('assemble_chain_sequential_Unit_3', Unit(p1=None, p2=None) + Unit(p1=None, p2=1) % Unit(p1=1, p2=None) <> MatchOnce(Unit(p1=None, p2=1) % Unit(p1=1, p2=2) % Unit(p1=2, p2=None)), assemble_chain_sequential_Unit_3_kf, assemble_chain_sequential_Unit_3_kr),
         Parameter('assemble_chain_sequential_Unit_3_kf', 0.0001),
         Parameter('assemble_chain_sequential_Unit_3_kr', 0.1),
         ])
    """

    if len(ktable) != max_size - 1:
        raise ValueError("len(ktable) must be equal to max_size - 1")

    def chain_rule_name(rule_expression, size):
        react_p = rule_expression.reactant_pattern
        monomer = react_p.complex_patterns[0].monomer_patterns[0].monomer
        return '%s_%d' % (monomer.name, size)

    components = ComponentSet()
    s = chain_species(subunit, site1, site2, 1)
    for size, klist in zip(range(2, max_size + 1), ktable):
        chain_prev = chain_species(subunit, site1, site2, size - 1)
        chain_next = chain_species(subunit, site1, site2, size)
        name_func = functools.partial(chain_rule_name, size=size)
        components |= _macro_rule('assemble_chain_sequential',
                                  s + chain_prev <> chain_next,
                                  klist, ['kf', 'kr'],
                                  name_func=name_func)

    return components

# Chain assembly
# =============

def chain_species_base(base, basesite, subunit, site1, site2, size, comp=1):
    """
    Return a MonomerPattern representing a chained species, chained to a base complex.

    Parameters
    ----------
    base : Monomer or MonomerPattern
        The base complex to which the growing chain will be attached.
    basesite : string
        Name of the site on complex where first subunit binds.
    subunit : Monomer or MonomerPattern
        The subunit of which the chain is composed.
    site1, site2 : string
        The names of the sites where one copy of `subunit` binds to the next.
    size : integer
        The number of subunits in the chain.
    comp : optional; a ComplexPattern to which the base molecule is attached.

    Returns
    -------
    A ComplexPattern corresponding to the chain.

    Notes
    -----
    Similar to pore_species, but never closes the chain.

    Examples
    --------
    Get the ComplexPattern object representing a chain of size 4 bound to a base, which is itself bound to a complex:

        Model()
        Monomer('Base', ['b1', 'b2'])
        Monomer('Unit', ['p1', 'p2'])
        Monomer('Complex1', ['s1'])
        Monomer('Complex2', ['s1', 's2'])
        chain_tetramer = chain_species_base(Base(b1=1, b2=ANY), 'b1', Unit, 'p1', 'p2', 4, Complex1(s1=ANY) % Complex2(s1=ANY, s2=ANY))

    Execution::

        >>> Model() # doctest:+ELLIPSIS
        <Model '_interactive_' (monomers: 0, rules: 0, parameters: 0, compartments: 0) at ...>
        >>> Monomer('Unit', ['p1', 'p2'])
        Monomer('Unit', ['p1', 'p2'])
        >>> Monomer('Base', ['b1', 'b2'])
        Monomer('Base', ['b1', 'b2'])
        >>> Monomer('Complex1', ['s1'])
        Monomer('Complex1', ['s1'])
        >>> Monomer('Complex2', ['s1', 's2'])
        Monomer('Complex2', ['s1', 's2'])
        >>> chain_species_base(Base(b2=ANY), 'b1', Unit, 'p1', 'p2', 4, Complex1(s1=ANY) % Complex2(s1=ANY, s2=ANY))
        MatchOnce(Complex1(s1=<class 'pysb.core.ANY'>) % Complex2(s1=<class 'pysb.core.ANY'>, s2=<class 'pysb.core.ANY'>) % Base(b1=1, b2=<class 'pysb.core.ANY'>) % Unit(p1=1, p2=2) % Unit(p1=2, p2=3) % Unit(p1=3, p2=4) % Unit(p1=4, p2=None))
    """
    _verify_sites(base, basesite)
    _verify_sites(subunit, site1, site2)
    if size <= 0:
        raise ValueError("size must be an integer greater than 0")
    if comp == 1:
        compbase = base({basesite: 1})
    else:
        compbase = comp % base({basesite: 1})
    if size == 1:
        chainlink = compbase % subunit({site1: 1, site2: None})
    elif size == 2:
        chainlink = compbase % subunit({site1: 1, site2: 2}) % \
            subunit({site1: 2, site2: None})
    else:
      # build up a ComplexPattern, starting with a single subunit
        chainbase = compbase
        chainlink = chainbase % subunit({site1: 1, site2: 2})
        for i in range(2, size):
            chainlink %= subunit({site1: i, site2: i+1})
        chainlink %= subunit({site1: size, site2: None})
        chainlink.match_once = True  
    
    return chainlink

def assemble_chain_sequential_base(base, basesite, subunit, site1, site2, max_size, ktable, comp=1):
    """
    Generate rules to assemble a homomeric chain sequentially onto a base complex (only the subunit creates repeating chain, not the base).

    The chain species are created by sequential addition of `subunit` monomers.
    The chain structure is defined by the `pore_species_base` macro.

    Parameters
    ----------
    base : Monomer or MonomerPattern
        The base complex to which the chain is attached.
    basesite : string
        The name of the site on the complex to which chain attaches.
    subunit : Monomer or MonomerPattern
        The subunit of which the chain is composed.
    site1, site2 : string
        The names of the sites where one copy of `subunit` binds to the next; the first will also be the site where the first subunit binds the base.
    max_size : integer
        The maximum number of subunits in the chain.
    ktable : list of lists of Parameters or numbers
        Table of forward and reverse rate constants for the assembly steps. The
        outer list must be of length `max_size` + 1, and the inner lists must
        all be of length 2. In the outer list, the first element corresponds to
        the first assembly step in which the complex binds the first subunit.  The next corresponds to a bound subunit binding to form a
        2-subunit complex, and the last element corresponds to the final step in
        which the `max_size`th subunit is added. Each inner list contains the
        forward and reverse rate constants (in that order) for the corresponding
        assembly reaction, and each of these pairs must comprise solely
        Parameter objects or solely numbers (never one of each). If Parameters
        are passed, they will be used directly in the generated Rules. If
        numbers are passed, Parameters will be created with automatically
        generated names based on `subunit`, `site1`, `site2` and the chain sizes
        and these parameters will be included at the end of the returned
        component list.
    comp : optional; a ComplexPattern to which the base molecule is attached.

    Examples
    --------
    Assemble a three-membered chain by sequential addition of monomers to a base, which is in turn attached to a complex,
    with the same forward/reverse rates for monomer-monomer and monomer-dimer
    interactions::

        Model()
        Monomer('Base', ['b1', 'b2'])
        Monomer('Unit', ['p1', 'p2'])
        Monomer('Complex1', ['s1'])
        Monomer('Complex2', ['s1', s2'])
        assemble_chain_sequential(Base(b2=ANY), 'b1', Unit, 'p1', 'p2', 3, [[1e-4, 1e-1]] * 2, Complex1(s1=ANY) % Complex2(s1=ANY, s2=ANY))

    Execution::

        >>> Model() # doctest:+ELLIPSIS
        <Model '_interactive_' (monomers: 0, rules: 0, parameters: 0, compartments: 0) at ...>
        >>> Monomer('Base', ['b1', 'b2'])
        Monomer('Base', ['b1', 'b2'])
        >>> Monomer('Unit', ['p1', 'p2'])
        Monomer('Unit', ['p1', 'p2'])
        >>> Monomer('Complex1', ['s1'])
        Monomer('Complex1', ['s1'])
        >>> Monomer('Complex2', ['s1', 's2'])
        Monomer('Complex2', ['s1', 's2'])
        >>> assemble_chain_sequential_base(Base(b2=ANY), 'b1', Unit, 'p1', 'p2', 3, [[1e-4, 1e-1]] * 2, Complex1(s1=ANY) % Complex2(s1=ANY, s2=ANY)) # doctest:+NORMALIZE_WHITESPACE
        ComponentSet([
         Rule('assemble_chain_sequential_base_Unit_2', Unit(p1=None, p2=None) + Complex1(s1=<class 'pysb.core.ANY'>) % Complex2(s1=<class 'pysb.core.ANY'>, s2=<class 'pysb.core.ANY'>) % Base(b1=1, b2=<class 'pysb.core.ANY'>) % Unit(p1=1, p2=None) <> Complex1(s1=<class 'pysb.core.ANY'>) % Complex2(s1=<class 'pysb.core.ANY'>, s2=<class 'pysb.core.ANY'>) % Base(b1=1, b2=<class 'pysb.core.ANY'>) % Unit(p1=1, p2=2) % Unit(p1=2, p2=None), assemble_chain_sequential_base_Unit_2_kf, assemble_chain_sequential_base_Unit_2_kr),
         Parameter('assemble_chain_sequential_base_Unit_2_kf', 0.0001),
         Parameter('assemble_chain_sequential_base_Unit_2_kr', 0.1),
         Rule('assemble_chain_sequential_base_Unit_3', Unit(p1=None, p2=None) + Complex1(s1=<class 'pysb.core.ANY'>) % Complex2(s1=<class 'pysb.core.ANY'>, s2=<class 'pysb.core.ANY'>) % Base(b1=1, b2=<class 'pysb.core.ANY'>) % Unit(p1=1, p2=2) % Unit(p1=2, p2=None) <> MatchOnce(Complex1(s1=<class 'pysb.core.ANY'>) % Complex2(s1=<class 'pysb.core.ANY'>, s2=<class 'pysb.core.ANY'>) % Base(b1=1, b2=<class 'pysb.core.ANY'>) % Unit(p1=1, p2=2) % Unit(p1=2, p2=3) % Unit(p1=3, p2=None)), assemble_chain_sequential_base_Unit_3_kf, assemble_chain_sequential_base_Unit_3_kr),
         Parameter('assemble_chain_sequential_base_Unit_3_kf', 0.0001),
         Parameter('assemble_chain_sequential_base_Unit_3_kr', 0.1),
         ])

    """

    if len(ktable) != max_size-1:
        raise ValueError("len(ktable) must be equal to max_size-1")

    def chain_rule_name(rule_expression, size):
        react_p = rule_expression.reactant_pattern
        monomer = react_p.complex_patterns[0].monomer_patterns[0].monomer
        return '%s_%d' % (monomer.name, size)

    components = ComponentSet()
    s = subunit({site1:None, site2:None})
    for size, klist in zip(range(2, max_size + 1), ktable):
        chain_prev = chain_species_base(base, basesite, subunit, site1, site2, size - 1, comp)
        chain_next = chain_species_base(base, basesite, subunit, site1, site2, size, comp)
        name_func = functools.partial(chain_rule_name, size=size)
        components |= _macro_rule('assemble_chain_sequential_base',
                                  s + chain_prev <> chain_next,
                                  klist, ['kf', 'kr'],
                                  name_func=name_func)

    return components

if __name__ == "__main__":
    import doctest
    doctest.testmod()<|MERGE_RESOLUTION|>--- conflicted
+++ resolved
@@ -138,11 +138,7 @@
         >>> from pysb.macros import _macro_rule
         >>> 
         >>> Model() # doctest:+ELLIPSIS
-<<<<<<< HEAD
-        <Model '_interactive_' (monomers: 0, rules: 0, parameters: 0, compartments: 0) at ...>
-=======
         <Model '<interactive>' (monomers: 0, rules: 0, parameters: 0, expressions: 0, compartments: 0) at ...>
->>>>>>> 08aeae9b
         >>> Monomer('A', ['s'])
         Monomer('A', ['s'])
         >>> Monomer('B', ['s'])
@@ -273,11 +269,7 @@
     Execution::
 
         >>> Model() # doctest:+ELLIPSIS
-<<<<<<< HEAD
-        <Model '_interactive_' (monomers: 0, rules: 0, parameters: 0, compartments: 0) at ...>
-=======
         <Model '<interactive>' (monomers: 0, rules: 0, parameters: 0, expressions: 0, compartments: 0) at ...>
->>>>>>> 08aeae9b
         >>> Monomer('A')
         Monomer('A')
         >>> Monomer('B')
@@ -332,11 +324,7 @@
     Execution::
 
         >>> Model() # doctest:+ELLIPSIS
-<<<<<<< HEAD
-        <Model '_interactive_' (monomers: 0, rules: 0, parameters: 0, compartments: 0) at ...>
-=======
         <Model '<interactive>' (monomers: 0, rules: 0, parameters: 0, expressions: 0, compartments: 0) at ...>
->>>>>>> 08aeae9b
         >>> Monomer('A', ['x'])
         Monomer('A', ['x'])
         >>> Monomer('B', ['y'])
@@ -352,6 +340,12 @@
 
     _verify_sites(s1, site1)
     _verify_sites(s2, site2)
+
+    def bind_name_func(rule_expression):
+        # Get ComplexPatterns
+        react_cps = rule_expression.reactant_pattern.complex_patterns
+        # Build the label components
+        return '_'.join(_complex_pattern_label(cp) for cp in react_cps)
 
     return _macro_rule('bind',
                        s1({site1: None}) + s2({site2: None}) <>
@@ -670,11 +664,7 @@
     Execution:: 
 
         >>> Model() # doctest:+ELLIPSIS
-<<<<<<< HEAD
-        <Model '_interactive_' (monomers: 0, rules: 0, parameters: 0, compartments: 0) at ...>
-=======
         <Model '<interactive>' (monomers: 0, rules: 0, parameters: 0, expressions: 0, compartments: 0) at ...>
->>>>>>> 08aeae9b
         >>> Monomer('R1', ['x'])
         Monomer('R1', ['x'])
         >>> Monomer('R2', ['x'])
@@ -918,11 +908,7 @@
     Execution::
 
         >>> Model() # doctest:+ELLIPSIS
-<<<<<<< HEAD
-        <Model '_interactive_' (monomers: 0, rules: 0, parameters: 0, compartments: 0) at ...>
-=======
         <Model '<interactive>' (monomers: 0, rules: 0, parameters: 0, expressions: 0, compartments: 0) at ...>
->>>>>>> 08aeae9b
         >>> Monomer('E', ['b'])
         Monomer('E', ['b'])
         >>> Monomer('S', ['b'])
@@ -950,11 +936,7 @@
     Execution::
 
         >>> Model() # doctest:+ELLIPSIS
-<<<<<<< HEAD
-        <Model '_interactive_' (monomers: 0, rules: 0, parameters: 0, compartments: 0) at ...>
-=======
         <Model '<interactive>' (monomers: 0, rules: 0, parameters: 0, expressions: 0, compartments: 0) at ...>
->>>>>>> 08aeae9b
         >>> Monomer('Kinase', ['b'])
         Monomer('Kinase', ['b'])
         >>> Monomer('Substrate', ['b', 'y'], {'y': ('U', 'P')})
@@ -1064,11 +1046,7 @@
     Execution::
 
         >>> Model() # doctest:+ELLIPSIS
-<<<<<<< HEAD
-        <Model '_interactive_' (monomers: 0, rules: 0, parameters: 0, compartments: 0) at ...>
-=======
         <Model '<interactive>' (monomers: 0, rules: 0, parameters: 0, expressions: 0, compartments: 0) at ...>
->>>>>>> 08aeae9b
         >>> Monomer('Kinase', ['b'])
         Monomer('Kinase', ['b'])
         >>> Monomer('Substrate', ['b', 'y'], {'y': ('U', 'P')})
@@ -1144,11 +1122,7 @@
     Execution::
 
         >>> Model() # doctest:+ELLIPSIS
-<<<<<<< HEAD
-        <Model '_interactive_' (monomers: 0, rules: 0, parameters: 0, compartments: 0) at ...>
-=======
         <Model '<interactive>' (monomers: 0, rules: 0, parameters: 0, expressions: 0, compartments: 0) at ...>
->>>>>>> 08aeae9b
         >>> Monomer('E', ['b'])
         Monomer('E', ['b'])
         >>> Monomer('S', ['b'])
@@ -1211,11 +1185,7 @@
     Execution::
 
         >>> Model() # doctest:+ELLIPSIS
-<<<<<<< HEAD
-        <Model '_interactive_' (monomers: 0, rules: 0, parameters: 0, compartments: 0) at ...>
-=======
         <Model '<interactive>' (monomers: 0, rules: 0, parameters: 0, expressions: 0, compartments: 0) at ...>
->>>>>>> 08aeae9b
         >>> Monomer('E', ['b'])
         Monomer('E', ['b'])
         >>> Monomer('S', ['b'])
@@ -1279,11 +1249,7 @@
     Execution::
 
         >>> Model() # doctest:+ELLIPSIS
-<<<<<<< HEAD
-        <Model '_interactive_' (monomers: 0, rules: 0, parameters: 0, compartments: 0) at ...>
-=======
         <Model '<interactive>' (monomers: 0, rules: 0, parameters: 0, expressions: 0, compartments: 0) at ...>
->>>>>>> 08aeae9b
         >>> Monomer('A', ['x', 'y'], {'y': ['e', 'f']})
         Monomer('A', ['x', 'y'], {'y': ['e', 'f']})
         >>> synthesize(A(x=None, y='e'), 1e-4) # doctest:+NORMALIZE_WHITESPACE
@@ -1343,11 +1309,7 @@
     Execution::
 
         >>> Model() # doctest:+ELLIPSIS
-<<<<<<< HEAD
-        <Model '_interactive_' (monomers: 0, rules: 0, parameters: 0, compartments: 0) at ...>
-=======
         <Model '<interactive>' (monomers: 0, rules: 0, parameters: 0, expressions: 0, compartments: 0) at ...>
->>>>>>> 08aeae9b
         >>> Monomer('B', ['x'])
         Monomer('B', ['x'])
         >>> degrade(B(), 1e-6) # doctest:+NORMALIZE_WHITESPACE
@@ -1413,11 +1375,7 @@
     Execution::
 
         >>> Model() # doctest:+ELLIPSIS
-<<<<<<< HEAD
-        <Model '_interactive_' (monomers: 0, rules: 0, parameters: 0, compartments: 0) at ...>
-=======
         <Model '<interactive>' (monomers: 0, rules: 0, parameters: 0, expressions: 0, compartments: 0) at ...>
->>>>>>> 08aeae9b
         >>> Monomer('A', ['x', 'y'], {'y': ['e', 'f']})
         Monomer('A', ['x', 'y'], {'y': ['e', 'f']})
         >>> Monomer('B', ['x'])
@@ -1483,11 +1441,7 @@
     Execution::
 
         >>> Model() # doctest:+ELLIPSIS
-<<<<<<< HEAD
-        <Model '_interactive_' (monomers: 0, rules: 0, parameters: 0, compartments: 0) at ...>
-=======
         <Model '<interactive>' (monomers: 0, rules: 0, parameters: 0, expressions: 0, compartments: 0) at ...>
->>>>>>> 08aeae9b
         >>> Monomer('Unit', ['p1', 'p2'])
         Monomer('Unit', ['p1', 'p2'])
         >>> pore_species(Unit, 'p1', 'p2', 4)
@@ -1556,11 +1510,7 @@
     Execution::
    
         >>> Model() # doctest:+ELLIPSIS
-<<<<<<< HEAD
-        <Model '_interactive_' (monomers: 0, rules: 0, parameters: 0, compartments: 0) at ...>
-=======
         <Model '<interactive>' (monomers: 0, rules: 0, parameters: 0, expressions: 0, compartments: 0) at ...>
->>>>>>> 08aeae9b
         >>> Monomer('Unit', ['p1', 'p2'])
         Monomer('Unit', ['p1', 'p2'])
         >>> assemble_pore_sequential(Unit, 'p1', 'p2', 3, [[1e-4, 1e-1]] * 2) # doctest:+NORMALIZE_WHITESPACE
@@ -1664,11 +1614,7 @@
     Execution::
 
         >>> Model() # doctest:+ELLIPSIS
-<<<<<<< HEAD
-        <Model '_interactive_' (monomers: 0, rules: 0, parameters: 0, compartments: 0) at ...>
-=======
         <Model '<interactive>' (monomers: 0, rules: 0, parameters: 0, expressions: 0, compartments: 0) at ...>
->>>>>>> 08aeae9b
         >>> Monomer('Unit', ['p1', 'p2', 'sc_site'])
         Monomer('Unit', ['p1', 'p2', 'sc_site'])
         >>> Monomer('Cargo', ['c_site', 'loc'], {'loc':['mito', 'cyto']})
@@ -1816,11 +1762,7 @@
     Execution::
 
         >>> Model() # doctest:+ELLIPSIS
-<<<<<<< HEAD
-        <Model '_interactive_' (monomers: 0, rules: 0, parameters: 0, compartments: 0) at ...>
-=======
         <Model '<interactive>' (monomers: 0, rules: 0, parameters: 0, expressions: 0, compartments: 0) at ...>
->>>>>>> 08aeae9b
         >>> Monomer('Unit', ['p1', 'p2', 'sc_site'])
         Monomer('Unit', ['p1', 'p2', 'sc_site'])
         >>> Monomer('Cargo', ['c_site'])
